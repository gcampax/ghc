/* -*- tab-width: 8 -*- */
/* -----------------------------------------------------------------------------
 *
 * (c) The GHC Team, 1998-2012
 *
 * Out-of-line primitive operations
 *
 * This file contains the implementations of all the primitive
 * operations ("primops") which are not expanded inline.  See
 * ghc/compiler/prelude/primops.txt.pp for a list of all the primops;
 * this file contains code for most of those with the attribute
 * out_of_line=True.
 *
 * Entry convention: the entry convention for a primop is the
 * NativeNodeCall convention, and the return convention is
 * NativeReturn.  (see compiler/cmm/CmmCallConv.hs)
 *
 * This file is written in a subset of C--, extended with various
 * features specific to GHC.  It is compiled by GHC directly.  For the
 * syntax of .cmm files, see the parser in ghc/compiler/cmm/CmmParse.y.
 *
 * ---------------------------------------------------------------------------*/

#include "Cmm.h"

#ifdef __PIC__
import pthread_mutex_lock;
import pthread_mutex_unlock;
#endif
import base_ControlziExceptionziBase_nestedAtomically_closure;
import EnterCriticalSection;
import LeaveCriticalSection;
import ghczmprim_GHCziTypes_False_closure;
#if defined(USE_MINIINTERPRETER) || !defined(mingw32_HOST_OS)
import sm_mutex;
#endif

/*-----------------------------------------------------------------------------
  Array Primitives

  Basically just new*Array - the others are all inline macros.

  The slow entry point is for returning from a heap check, the saved
  size argument must be re-loaded from the stack.
  -------------------------------------------------------------------------- */

/* for objects that are *less* than the size of a word, make sure we
 * round up to the nearest word for the size of the array.
 */

stg_newByteArrayzh ( W_ n )
{
    W_ words, payload_words;
    gcptr p;

    MAYBE_GC_N(stg_newByteArrayzh, n);

    payload_words = ROUNDUP_BYTES_TO_WDS(n);
    words = BYTES_TO_WDS(SIZEOF_StgArrWords) + payload_words;
    ("ptr" p) = ccall allocate(MyCapability() "ptr",words);
    TICK_ALLOC_PRIM(SIZEOF_StgArrWords,WDS(payload_words),0);
    SET_HDR(p, stg_ARR_WORDS_info, CCCS);
    StgArrWords_bytes(p) = n;
    return (p);
}

#define BA_ALIGN 16
#define BA_MASK  (BA_ALIGN-1)

stg_newPinnedByteArrayzh ( W_ n )
{
    W_ words, bytes, payload_words;
    gcptr p;

    MAYBE_GC_N(stg_newPinnedByteArrayzh, n);

    bytes = n;
    /* payload_words is what we will tell the profiler we had to allocate */
    payload_words = ROUNDUP_BYTES_TO_WDS(bytes);
    /* When we actually allocate memory, we need to allow space for the
       header: */
    bytes = bytes + SIZEOF_StgArrWords;
    /* And we want to align to BA_ALIGN bytes, so we need to allow space
       to shift up to BA_ALIGN - 1 bytes: */
    bytes = bytes + BA_ALIGN - 1;
    /* Now we convert to a number of words: */
    words = ROUNDUP_BYTES_TO_WDS(bytes);

    ("ptr" p) = ccall allocatePinned(MyCapability() "ptr", words);
    TICK_ALLOC_PRIM(SIZEOF_StgArrWords,WDS(payload_words),0);

    /* Now we need to move p forward so that the payload is aligned
       to BA_ALIGN bytes: */
    p = p + ((-p - SIZEOF_StgArrWords) & BA_MASK);

    SET_HDR(p, stg_ARR_WORDS_info, CCCS);
    StgArrWords_bytes(p) = n;
    return (p);
}

stg_newAlignedPinnedByteArrayzh ( W_ n, W_ alignment )
{
    W_ words, bytes, payload_words;
    gcptr p;

    again: MAYBE_GC(again);

    /* we always supply at least word-aligned memory, so there's no
       need to allow extra space for alignment if the requirement is less
       than a word.  This also prevents mischief with alignment == 0. */
    if (alignment <= SIZEOF_W) { alignment = 1; }

    bytes = n;

    /* payload_words is what we will tell the profiler we had to allocate */
    payload_words = ROUNDUP_BYTES_TO_WDS(bytes);

    /* When we actually allocate memory, we need to allow space for the
       header: */
    bytes = bytes + SIZEOF_StgArrWords;
    /* And we want to align to <alignment> bytes, so we need to allow space
       to shift up to <alignment - 1> bytes: */
    bytes = bytes + alignment - 1;
    /* Now we convert to a number of words: */
    words = ROUNDUP_BYTES_TO_WDS(bytes);

    ("ptr" p) = ccall allocatePinned(MyCapability() "ptr", words);
    TICK_ALLOC_PRIM(SIZEOF_StgArrWords,WDS(payload_words),0);

    /* Now we need to move p forward so that the payload is aligned
       to <alignment> bytes. Note that we are assuming that
       <alignment> is a power of 2, which is technically not guaranteed */
    p = p + ((-p - SIZEOF_StgArrWords) & (alignment - 1));

    SET_HDR(p, stg_ARR_WORDS_info, CCCS);
    StgArrWords_bytes(p) = n;
    return (p);
}

// RRN: This one does not use the "ticketing" approach because it
// deals in unboxed scalars, not heap pointers.
stg_casIntArrayzh( gcptr arr, W_ ind, W_ old, W_ new )
/* MutableByteArray# s -> Int# -> Int# -> Int# -> State# s -> (# State# s, Int# #) */
{
    gcptr p;
    W_ h;

    p = arr + SIZEOF_StgArrWords + WDS(ind);
    (h) = ccall cas(p, old, new);

    return(h);
}


stg_fetchAddIntArrayzh( gcptr arr, W_ ind, W_ incr )
/* MutableByteArray# s -> Int# -> Int# -> State# s -> (# State# s, Int# #) */
{
    gcptr p;
    W_ h;

    p = arr + SIZEOF_StgArrWords + WDS(ind);
    (h) = ccall atomic_inc(p, incr);

    return(h);
}


stg_newArrayzh ( W_ n /* words */, gcptr init )
{
    W_ words, size;
    gcptr p, arr;

    again: MAYBE_GC(again);

    // the mark area contains one byte for each 2^MUT_ARR_PTRS_CARD_BITS words
    // in the array, making sure we round up, and then rounding up to a whole
    // number of words.
    size = n + mutArrPtrsCardWords(n);
    words = BYTES_TO_WDS(SIZEOF_StgMutArrPtrs) + size;
    ("ptr" arr) = ccall allocate(MyCapability() "ptr",words);
    TICK_ALLOC_PRIM(SIZEOF_StgMutArrPtrs, WDS(n), 0);

    SET_HDR(arr, stg_MUT_ARR_PTRS_DIRTY_info, CCCS);
    StgMutArrPtrs_ptrs(arr) = n;
    StgMutArrPtrs_size(arr) = size;

    // Initialise all elements of the the array with the value in R2
    p = arr + SIZEOF_StgMutArrPtrs;
  for:
    if (p < arr + WDS(words)) {
<<<<<<< HEAD
  W_[p] = init;
  p = p + WDS(1);
  goto for;
=======
        W_[p] = init;
        p = p + WDS(1);
        goto for;
>>>>>>> 94ab5d29
    }
    // Initialise the mark bits with 0
  for2:
    if (p < arr + WDS(size)) {
<<<<<<< HEAD
  W_[p] = 0;
  p = p + WDS(1);
  goto for2;
=======
        W_[p] = 0;
        p = p + WDS(1);
        goto for2;
>>>>>>> 94ab5d29
    }

    return (arr);
}

stg_unsafeThawArrayzh ( gcptr arr )
{
  // SUBTLETY TO DO WITH THE OLD GEN MUTABLE LIST
  //
  // A MUT_ARR_PTRS lives on the mutable list, but a MUT_ARR_PTRS_FROZEN
  // normally doesn't.  However, when we freeze a MUT_ARR_PTRS, we leave
  // it on the mutable list for the GC to remove (removing something from
  // the mutable list is not easy).
  //
  // So that we can tell whether a MUT_ARR_PTRS_FROZEN is on the mutable list,
  // when we freeze it we set the info ptr to be MUT_ARR_PTRS_FROZEN0
  // to indicate that it is still on the mutable list.
  //
  // So, when we thaw a MUT_ARR_PTRS_FROZEN, we must cope with two cases:
  // either it is on a mut_list, or it isn't.  We adopt the convention that
  // the closure type is MUT_ARR_PTRS_FROZEN0 if it is on the mutable list,
  // and MUT_ARR_PTRS_FROZEN otherwise.  In fact it wouldn't matter if
  // we put it on the mutable list more than once, but it would get scavenged
  // multiple times during GC, which would be unnecessarily slow.
  //
  if (StgHeader_info(arr) != stg_MUT_ARR_PTRS_FROZEN0_info) {
        SET_INFO(arr,stg_MUT_ARR_PTRS_DIRTY_info);
        recordMutable(arr);
<<<<<<< HEAD
  // must be done after SET_INFO, because it ASSERTs closure_MUTABLE()
  return (arr);
  } else {
  SET_INFO(arr,stg_MUT_ARR_PTRS_DIRTY_info);
  return (arr);
=======
        // must be done after SET_INFO, because it ASSERTs closure_MUTABLE()
        return (arr);
  } else {
        SET_INFO(arr,stg_MUT_ARR_PTRS_DIRTY_info);
        return (arr);
>>>>>>> 94ab5d29
  }
}

// RRN: Uses the ticketed approach; see casMutVar
stg_casArrayzh ( gcptr arr, W_ ind, gcptr old, gcptr new )
/* MutableArray# s a -> Int# -> a -> a -> State# s -> (# State# s, Int#, Any a #) */
{
    gcptr p, h;
    W_ len;

    p = arr + SIZEOF_StgMutArrPtrs + WDS(ind);
    (h) = ccall cas(p, old, new);
    
    if (h != old) {
        // Failure, return what was there instead of 'old':
        return (1,h);
    } else {
        // Compare and Swap Succeeded:
        SET_HDR(arr, stg_MUT_ARR_PTRS_DIRTY_info, CCCS);
        len = StgMutArrPtrs_ptrs(arr);
        // The write barrier.  We must write a byte into the mark table:
        I8[arr + SIZEOF_StgMutArrPtrs + WDS(len) + (ind >> MUT_ARR_PTRS_CARD_BITS )] = 1;
        return (0,new);
    }
}

stg_newArrayArrayzh ( W_ n /* words */ )
{
    W_ words, size;
    gcptr p, arr;

    MAYBE_GC_N(stg_newArrayArrayzh, n);

    // the mark area contains one byte for each 2^MUT_ARR_PTRS_CARD_BITS words
    // in the array, making sure we round up, and then rounding up to a whole
    // number of words.
    size = n + mutArrPtrsCardWords(n);
    words = BYTES_TO_WDS(SIZEOF_StgMutArrPtrs) + size;
    ("ptr" arr) = ccall allocate(MyCapability() "ptr",words);
    TICK_ALLOC_PRIM(SIZEOF_StgMutArrPtrs, WDS(n), 0);

    SET_HDR(arr, stg_MUT_ARR_PTRS_DIRTY_info, W_[CCCS]);
    StgMutArrPtrs_ptrs(arr) = n;
    StgMutArrPtrs_size(arr) = size;

    // Initialise all elements of the array with a pointer to the new array
    p = arr + SIZEOF_StgMutArrPtrs;
  for:
    if (p < arr + WDS(words)) {
<<<<<<< HEAD
  W_[p] = arr;
  p = p + WDS(1);
  goto for;
=======
        W_[p] = arr;
        p = p + WDS(1);
        goto for;
>>>>>>> 94ab5d29
    }
    // Initialise the mark bits with 0
  for2:
    if (p < arr + WDS(size)) {
<<<<<<< HEAD
  W_[p] = 0;
  p = p + WDS(1);
  goto for2;
=======
        W_[p] = 0;
        p = p + WDS(1);
        goto for2;
>>>>>>> 94ab5d29
    }

    return (arr);
}


/* -----------------------------------------------------------------------------
   MutVar primitives
   -------------------------------------------------------------------------- */

stg_newMutVarzh ( gcptr init )
{
    W_ mv;

    ALLOC_PRIM_P (SIZEOF_StgMutVar, stg_newMutVarzh, init);

    mv = Hp - SIZEOF_StgMutVar + WDS(1);
    SET_HDR(mv,stg_MUT_VAR_DIRTY_info,CCCS);
    StgMutVar_var(mv) = init;

    return (mv);
}

// RRN: To support the "ticketed" approach, we return the NEW rather
// than old value if the CAS is successful.  This is received in an
// opaque form in the Haskell code, preventing the compiler from
// changing its pointer identity.  The ticket can then be safely used
// in future CAS operations.
stg_casMutVarzh ( gcptr mv, gcptr old, gcptr new )
 /* MutVar# s a -> a -> a -> State# s -> (# State#, Int#, Any a #) */
{
    gcptr h;

    (h) = ccall cas(mv + SIZEOF_StgHeader + OFFSET_StgMutVar_var,
                          old, new);
    if (h != old) {
        return (1,h);
    } else {
        if (GET_INFO(mv) == stg_MUT_VAR_CLEAN_info) {
           ccall dirty_MUT_VAR(BaseReg "ptr", mv "ptr");
        }
        return (0,new);
    }
}

stg_atomicModifyMutVarzh ( gcptr mv, gcptr f )
{
    W_ z, x, y, r, h;

    /* If x is the current contents of the MutVar#, then
       We want to make the new contents point to

         (sel_0 (f x))

       and the return value is

<<<<<<< HEAD
   (sel_1 (f x))
=======
         (sel_1 (f x))
>>>>>>> 94ab5d29

        obviously we can share (f x).

         z = [stg_ap_2 f x]  (max (HS + 2) MIN_UPD_SIZE)
<<<<<<< HEAD
   y = [stg_sel_0 z]   (max (HS + 1) MIN_UPD_SIZE)
=======
         y = [stg_sel_0 z]   (max (HS + 1) MIN_UPD_SIZE)
>>>>>>> 94ab5d29
         r = [stg_sel_1 z]   (max (HS + 1) MIN_UPD_SIZE)
    */

#if MIN_UPD_SIZE > 1
#define THUNK_1_SIZE (SIZEOF_StgThunkHeader + WDS(MIN_UPD_SIZE))
#define TICK_ALLOC_THUNK_1() TICK_ALLOC_UP_THK(WDS(1),WDS(MIN_UPD_SIZE-1))
#else
#define THUNK_1_SIZE (SIZEOF_StgThunkHeader + WDS(1))
#define TICK_ALLOC_THUNK_1() TICK_ALLOC_UP_THK(WDS(1),0)
#endif

#if MIN_UPD_SIZE > 2
#define THUNK_2_SIZE (SIZEOF_StgThunkHeader + WDS(MIN_UPD_SIZE))
#define TICK_ALLOC_THUNK_2() TICK_ALLOC_UP_THK(WDS(2),WDS(MIN_UPD_SIZE-2))
#else
#define THUNK_2_SIZE (SIZEOF_StgThunkHeader + WDS(2))
#define TICK_ALLOC_THUNK_2() TICK_ALLOC_UP_THK(WDS(2),0)
#endif

#define SIZE (THUNK_2_SIZE + THUNK_1_SIZE + THUNK_1_SIZE)

   HP_CHK_GEN_TICKY(SIZE);

   TICK_ALLOC_THUNK_2();
   CCCS_ALLOC(THUNK_2_SIZE);
   z = Hp - THUNK_2_SIZE + WDS(1);
   SET_HDR(z, stg_ap_2_upd_info, CCCS);
   LDV_RECORD_CREATE(z);
   StgThunk_payload(z,0) = f;

   TICK_ALLOC_THUNK_1();
   CCCS_ALLOC(THUNK_1_SIZE);
   y = z - THUNK_1_SIZE;
   SET_HDR(y, stg_sel_0_upd_info, CCCS);
   LDV_RECORD_CREATE(y);
   StgThunk_payload(y,0) = z;

   TICK_ALLOC_THUNK_1();
   CCCS_ALLOC(THUNK_1_SIZE);
   r = y - THUNK_1_SIZE;
   SET_HDR(r, stg_sel_1_upd_info, CCCS);
   LDV_RECORD_CREATE(r);
   StgThunk_payload(r,0) = z;

 retry:
   x = StgMutVar_var(mv);
   StgThunk_payload(z,1) = x;
#ifdef THREADED_RTS
   (h) = ccall cas(mv + SIZEOF_StgHeader + OFFSET_StgMutVar_var, x, y);
   if (h != x) { goto retry; }
#else
   StgMutVar_var(mv) = y;
#endif

   if (GET_INFO(mv) == stg_MUT_VAR_CLEAN_info) {
     ccall dirty_MUT_VAR(BaseReg "ptr", mv "ptr");
   }

   return (r);
}

/* -----------------------------------------------------------------------------
   Weak Pointer Primitives
   -------------------------------------------------------------------------- */

STRING(stg_weak_msg,"New weak pointer at %p\n")

stg_mkWeakzh ( gcptr key,
               gcptr value,
               gcptr finalizer /* or stg_NO_FINALIZER_closure */ )
{
  gcptr w;

  ALLOC_PRIM (SIZEOF_StgWeak)

  w = Hp - SIZEOF_StgWeak + WDS(1);
  SET_HDR(w, stg_WEAK_info, CCCS);

  StgWeak_key(w)         = key;
  StgWeak_value(w)       = value;
  StgWeak_finalizer(w)   = finalizer;
  StgWeak_cfinalizers(w) = stg_NO_FINALIZER_closure;

  ACQUIRE_LOCK(sm_mutex);
<<<<<<< HEAD
  StgWeak_link(w) = W_[weak_ptr_list];
  W_[weak_ptr_list]   = w;
=======
  StgWeak_link(w) = generation_weak_ptr_list(W_[g0]);
  generation_weak_ptr_list(W_[g0]) = w;
>>>>>>> 94ab5d29
  RELEASE_LOCK(sm_mutex);

  IF_DEBUG(weak, ccall debugBelch(stg_weak_msg,w));

  return (w);
}

stg_mkWeakNoFinalizzerzh ( gcptr key, gcptr value )
{
  jump stg_mkWeakzh (key, value, stg_NO_FINALIZER_closure);
}

STRING(stg_cfinalizer_msg,"Adding a finalizer to %p\n")

stg_addCFinalizzerToWeakzh ( W_ fptr,   // finalizer
                             W_ ptr,
                             W_ flag,   // has environment (0 or 1)
                             W_ eptr,
                             gcptr w )
{
  W_ c, info;

  ALLOC_PRIM (SIZEOF_StgCFinalizerList)

  c = Hp - SIZEOF_StgCFinalizerList + WDS(1);
  SET_HDR(c, stg_C_FINALIZER_LIST_info, CCCS);

  StgCFinalizerList_fptr(c) = fptr;
  StgCFinalizerList_ptr(c) = ptr;
  StgCFinalizerList_eptr(c) = eptr;
  StgCFinalizerList_flag(c) = flag;

  LOCK_CLOSURE(w, info);

  if (info == stg_DEAD_WEAK_info) {
    // Already dead.
    unlockClosure(w, info);
    return (0);
  }

  StgCFinalizerList_link(c) = StgWeak_cfinalizers(w);
  StgWeak_cfinalizers(w) = c;

  unlockClosure(w, info);

  recordMutable(w);

  IF_DEBUG(weak, ccall debugBelch(stg_cfinalizer_msg,w));

  return (1);
}

stg_finalizzeWeakzh ( gcptr w )
{
  gcptr f, list;
  W_ info;

  LOCK_CLOSURE(w, info);

  // already dead?
  if (info == stg_DEAD_WEAK_info) {
      unlockClosure(w, info);
      return (0,stg_NO_FINALIZER_closure);
  }

  f    = StgWeak_finalizer(w);
  list = StgWeak_cfinalizers(w);

  // kill it
#ifdef PROFILING
  // @LDV profiling
  // A weak pointer is inherently used, so we do not need to call
  // LDV_recordDead_FILL_SLOP_DYNAMIC():
  //    LDV_recordDead_FILL_SLOP_DYNAMIC((StgClosure *)w);
  // or, LDV_recordDead():
  //    LDV_recordDead((StgClosure *)w, sizeofW(StgWeak) - sizeofW(StgProfHeader));
  // Furthermore, when PROFILING is turned on, dead weak pointers are exactly as
  // large as weak pointers, so there is no need to fill the slop, either.
  // See stg_DEAD_WEAK_info in StgMiscClosures.hc.
#endif

  //
  // Todo: maybe use SET_HDR() and remove LDV_recordCreate()?
  //
  unlockClosure(w, stg_DEAD_WEAK_info);

  LDV_RECORD_CREATE(w);

  if (list != stg_NO_FINALIZER_closure) {
    ccall runCFinalizers(list);
  }

  /* return the finalizer */
  if (f == stg_NO_FINALIZER_closure) {
      return (0,stg_NO_FINALIZER_closure);
  } else {
      return (1,f);
  }
}

stg_deRefWeakzh ( gcptr w )
{
  W_ code, info;
  gcptr val;

  info = GET_INFO(w);

  if (info == stg_WHITEHOLE_info) {
    // w is locked by another thread. Now it's not immediately clear if w is
    // alive or not. We use lockClosure to wait for the info pointer to become
    // something other than stg_WHITEHOLE_info.

    LOCK_CLOSURE(w, info);
    unlockClosure(w, info);
  }

  if (info == stg_WEAK_info) {
    code = 1;
    val = StgWeak_value(w);
  } else {
    code = 0;
    val = w;
  }
  return (code,val);
}

/* -----------------------------------------------------------------------------
   Floating point operations.
   -------------------------------------------------------------------------- */

stg_decodeFloatzuIntzh ( F_ arg )
{
    W_ p;
    W_ mp_tmp1;
    W_ mp_tmp_w;

    STK_CHK_GEN_N (WDS(2));

    mp_tmp1  = Sp - WDS(1);
    mp_tmp_w = Sp - WDS(2);

    /* Perform the operation */
    ccall __decodeFloat_Int(mp_tmp1 "ptr", mp_tmp_w "ptr", arg);

    /* returns: (Int# (mantissa), Int# (exponent)) */
    return (W_[mp_tmp1], W_[mp_tmp_w]);
}

stg_decodeDoublezu2Intzh ( D_ arg )
{
    W_ p;
    W_ mp_tmp1;
    W_ mp_tmp2;
    W_ mp_result1;
    W_ mp_result2;

    STK_CHK_GEN_N (WDS(4));

    mp_tmp1    = Sp - WDS(1);
    mp_tmp2    = Sp - WDS(2);
    mp_result1 = Sp - WDS(3);
    mp_result2 = Sp - WDS(4);

    /* Perform the operation */
    ccall __decodeDouble_2Int(mp_tmp1 "ptr", mp_tmp2 "ptr",
                                    mp_result1 "ptr", mp_result2 "ptr",
                                    arg);

    /* returns:
       (Int# (mant sign), Word# (mant high), Word# (mant low), Int# (expn)) */
    return (W_[mp_tmp1], W_[mp_tmp2], W_[mp_result1], W_[mp_result2]);
}


/* -----------------------------------------------------------------------------
 * Lightweight concurrency primitives
 * -------------------------------------------------------------------------- */

STRING(stg_switch_msg,"Switching from thread %d (%s) to thread %d [%d]\n")
STRING(stg_switch_reason_1, "Yielded")
STRING(stg_switch_reason_2, "BlockedInHaskell")
STRING(stg_switch_reason_3, "BlockedInRTS")
STRING(stg_switch_reason_4, "ThreadComplete")
STRING(stg_switch_reason_5, "ThreadKilled")

stg_scheduleThreadOnFreeCapzh ( gcptr scont )
{
  ccall scheduleThreadOnFreeCap (MyCapability () "ptr", scont "ptr");
  return ();
}

stg_defaultUpcallErrorzh ()
{
  ccall barf ("defaultUpcall triggered\n");
}

stg_atomicSwitchzh ( gcptr tso , W_ switch_reason )
{

again: MAYBE_GC(again);
  /* switch_reason: 1 - Blocking on a concurrent data structure
   *                2 - Yielding on the scheduler
   *                4 - Completing a thread
   */
  W_ frame_type, frame, trec, outer, valid, limit, q, next_invariant;
  W_ cap;
  I32 tmpReleaseULS;

  #if defined(DEBUG) || defined (TRACING)

  cap = MyCapability ();
  IF_DEBUG(scheduler,
  if (switch_reason == 1) {
    ccall debugBelch (stg_switch_msg, StgTSO_id(CurrentTSO),
                            stg_switch_reason_1, StgTSO_id(tso),
                            Capability_no(cap));
  }
  else {
   if (switch_reason == 2) {
      ccall debugBelch (stg_switch_msg, StgTSO_id(CurrentTSO),
                              stg_switch_reason_2, StgTSO_id(tso),
                              Capability_no(cap));
    }
    else {
      if (switch_reason == 3) {
        ccall debugBelch (stg_switch_msg, StgTSO_id(CurrentTSO),
                                stg_switch_reason_3, StgTSO_id(tso),
                                Capability_no(cap));
      }
      else {
        if (switch_reason == 4) {
          ccall debugBelch (stg_switch_msg, StgTSO_id(CurrentTSO),
                                  stg_switch_reason_4, StgTSO_id(tso),
                                  Capability_no(cap));
        }
        else {
          if (switch_reason == 5) {
            ccall debugBelch (stg_switch_msg, StgTSO_id(CurrentTSO),
                                    stg_switch_reason_5, StgTSO_id(tso),
                                    Capability_no(cap));
          }
          else {
            if (switch_reason == 0 && StgTSO_id(CurrentTSO) == StgTSO_id(tso)) {
              tso = CurrentTSO;
            }
            else {
              ccall barf ("Unexpected: Switching from thread %d to %d - switch reason %d\n",
                                StgTSO_id(CurrentTSO), StgTSO_id(tso), switch_reason);
            }
          }
        }
      }
    }
  })

  #endif


  // Find the enclosing ATOMICALLY_FRAME or CATCH_RETRY_FRAME
  SAVE_THREAD_STATE();
  (frame_type) = ccall findRetryFrameHelper(MyCapability(), CurrentTSO "ptr");
  LOAD_THREAD_STATE();
  frame = Sp;
  trec = StgTSO_trec(CurrentTSO);
  outer  = StgTRecHeader_enclosing_trec(trec);

  //This is what Sp has to be if the transaction commits. If it aborts, we get
  //the Sp and code pointer from the "frame" variable captured above.
  Sp = Sp + SIZEOF_StgAtomicallyFrame;


  if (frame_type == CATCH_RETRY_FRAME) {
    ccall barf("Not implemented! stg_atomicSwitchzh->CATCH_RETRY_FRAME"); // Not tested
  }

  ASSERT(frame_type == ATOMICALLY_FRAME);
  ASSERT(outer == NO_TREC);


  ("ptr" q) = ccall stmGetInvariantsToCheck(MyCapability() "ptr", trec "ptr");

  if (q != END_INVARIANT_CHECK_QUEUE) {
    /* We can't commit yet: another invariant to check */
    ("ptr" trec) = ccall stmStartTransaction(MyCapability() "ptr", trec "ptr");
    StgTSO_trec(CurrentTSO) = trec;

    next_invariant = StgInvariantCheckQueue_invariant(q);
    R1 = StgAtomicInvariant_code(next_invariant);
    jump stg_ap_v_fast [R1];

  } else {
    /* We've got no more invariants to check, try to commit. */

    (valid) = ccall stmCommitTransaction(MyCapability() "ptr", trec "ptr");

    if (valid != 0) {
      /* Transaction was valid: commit succeeded */

      /* Spin wait till target tso is completely blocked. This is needed to
       * protect entry into the critical section on CurrentTSO that follows. At
       * the end of the critical section, target tso's state will be changed
       * from NotBlocked to something else. */
      if (CurrentTSO != tso) {
        retry:
        if (StgTSO_why_blocked (tso) == NotBlocked::I16) {
          IF_DEBUG (scheduler, ccall debugBelch ("stg_atomicSwitch: spinning\n"));
          goto retry;
        }
        ASSERT (StgTSO_why_blocked(tso) != NotBlocked::I16); //Thread is blocked
      }

      /* --- Begin critical section on CurrentTSO --- */

      StgTSO_trec(CurrentTSO) = NO_TREC;
      StgStack_sp(StgTSO_stackobj(CurrentTSO)) = Sp;

      /* Swap release ULS flag: If the current thread needs to give up the
       * scheduler, we make sure that the target thread (thread being switched
       * to), inherits that flag. When we enter the RTS schedule loop at the
       * end of this block, scheduleHandleThreadSwitch takes care of releasing
       * the scheduler. Swapping the flag to ensure that the requests are not
       * lost in case both threads need to lose thier schedulers (Unlikely?).
       */
      tmpReleaseULS = StgTSO_release_ULS(CurrentTSO);
      StgTSO_release_ULS(CurrentTSO) = StgTSO_release_ULS(tso);
      StgTSO_release_ULS(tso) = tmpReleaseULS;

      if (CurrentTSO != tso) {
        //Set the current thread status
        if (switch_reason == 1) {
          StgTSO_why_blocked(CurrentTSO) = Yielded::I16;
        }
        else {
          if (switch_reason == 2) {
            StgTSO_why_blocked(CurrentTSO) = BlockedInHaskell::I16;
          }
          else {
            if (switch_reason == 4) {
              StgTSO_what_next(CurrentTSO) = ThreadComplete::I16;
            }
            else {
              if (switch_reason == 5) {
                StgTSO_what_next(CurrentTSO) = ThreadKilled::I16;
              }
              else {
                ccall barf ("atomicSwitch: Unknown switch reason %d",
                                  switch_reason) never returns;
              }
            }
          }
        }
      }

      /* --- End critical section on CurrentTSO --- */

      CurrentTSO = tso;
      StgTSO_why_blocked(tso) = NotBlocked::I16;
      ("ptr" limit)  = ccall tso_SpLim (tso "ptr");
      SpLim = limit;
      Sp = StgStack_sp(StgTSO_stackobj(tso));

      //Enter the scheduler. This is necessary for several reasons:
      //  - tso might be bound, or current task might be bound in which case we
      //    need to pass capability to correct task
      //  - task might have returned from a safe foreign call
      //  - Pending upcalls
      //  - Pending messages
      //  - and more?
      jump stg_switch_noregs [];
    } else {
      /* Transaction was not valid: try again */
      ("ptr" trec) = ccall stmStartTransaction(MyCapability() "ptr", NO_TREC "ptr");
      StgTSO_trec(CurrentTSO) = trec;
      StgAtomicallyFrame_next_invariant_to_check(frame) = END_INVARIANT_CHECK_QUEUE;
      R1 = StgAtomicallyFrame_code(frame);
      Sp = frame;
      jump stg_ap_v_fast [R1];
    }
  }
}

stg_setSContCapabilityzh ( gcptr scont , W_ target )
{

again: MAYBE_GC(again);

#if defined (THREADED_RTS)
  ccall setOwningCapability (MyCapability() "ptr", scont, target);
#endif

  return ();
}

stg_getCurrentCapabilityzh ()
{
  /* no args */
  W_ result;
  result = TO_W_(Capability_no (MyCapability ()));
  return (result);
}

stg_getSContCapabilityzh ( gcptr sc )
{
  W_ result;
  result = TO_W_(Capability_no (StgTSO_cap (sc)));
  return (result);
}

stg_getSContIdzh ( gcptr sc )
{
  W_ result;
  result = TO_W_(StgTSO_id (sc));
  return (result);
}


stg_iCanRunSContzh ( gcptr scont )
{

  W_ result;
  result = 1;

#if defined(THREADED_RTS)
  if (StgTSO_cap(scont) != MyCapability ()) {
    result = 0;
  }
  ccall debugBelch ("cap %d: can I run thread %d? %d\n",
                          Capability_no (MyCapability ()),
                          StgTSO_id (scont), result);
#endif

  return (result);
}

/* Set the resume thread closure for the given TSO. This closure, when
 * evaluated, will add the given thread to its user-level scheduler.
 */
stg_setScheduleSContActionzh ( gcptr threadid, gcptr schedule_scont_action )
{
  StgTSO_schedule_scont_action (threadid) = schedule_scont_action;
  ccall dirty_TSO (MyCapability () "ptr", threadid "ptr");
  return ();
}

stg_getScheduleSContActionzh ( gcptr threadid )
{

  W_ schedule_scont_action;
  schedule_scont_action = StgTSO_schedule_scont_action (threadid);
  return (schedule_scont_action);
}

stg_setYieldControlActionzh ( gcptr threadid, gcptr yield_control_action )
{
  StgTSO_yield_control_action (threadid) = yield_control_action;
  ccall dirty_TSO (MyCapability () "ptr", threadid "ptr");
  return ();
}

stg_getYieldControlActionzh ( gcptr threadid )
{

  W_ yield_control_action;
  yield_control_action = StgTSO_yield_control_action (threadid);
  return (yield_control_action);
}

stg_setSLSzh ( gcptr tso, gcptr tls )
{

  StgTSO_tls(tso) = tls;
  ccall dirty_TSO (StgTSO_cap(tso) "ptr", tso "ptr");
  return ();
}

stg_getSLSzh ( gcptr tso )
{
 W_ tls;
 tls = StgTSO_tls(tso);
 return (tls);
}

stg_setFinalizzerzh ( gcptr threadid, gcptr finalizer )
{

  StgTSO_finalizer (threadid) = finalizer;
  ccall dirty_TSO (MyCapability () "ptr", threadid "ptr");
  return ();
}

stg_newSContzh ( gcptr closure )
{

  MAYBE_GC_P (stg_newSContzh, closure);
  W_ threadid;

  ("ptr" threadid) = ccall createUserLevelThread( MyCapability() "ptr",
        RtsFlags_GcFlags_initialStkSize(RtsFlags),
        closure "ptr");
  StgTSO_why_blocked (threadid) = Yielded::I16;
  Capability_context_switch(MyCapability()) = 1 :: CInt;

  return (threadid);
}

stg_getSContzh ()
{
  /* no args */
  return (CurrentTSO);
}

stg_isThreadBoundzh ( gcptr scont )
{
  W_ r;
  (r) = ccall isThreadBound(scont);
  return (r);
}

stg_getStatusTVarzh ( gcptr scont )
{
  W_ tvar;
  tvar = StgTSO_scont_status(scont);
  return (tvar);
}

stg_sleepCapabilityzh ()
{
  IF_DEBUG (scheduler,
    ccall debugBelch ("stg_sleepCapability: thread %d\n", StgTSO_id(CurrentTSO)));
  ASSERT (StgTSO_is_sleeping (CurrentTSO) == 0::I32);
  StgTSO_is_sleeping (CurrentTSO) = 1::I32;
  jump stg_retryzh [];
}


/* -----------------------------------------------------------------------------
 * Concurrency primitives
 * -------------------------------------------------------------------------- */

stg_forkzh ( gcptr closure )
{
  MAYBE_GC_P(stg_forkzh, closure);

  gcptr threadid;

  ("ptr" threadid) = ccall createIOThread( MyCapability() "ptr",
<<<<<<< HEAD
        RtsFlags_GcFlags_initialStkSize(RtsFlags),
=======
                                RtsFlags_GcFlags_initialStkSize(RtsFlags),
>>>>>>> 94ab5d29
                                closure "ptr");

  /* start blocked if the current thread is blocked */
  StgTSO_flags(threadid) = %lobits16(
     TO_W_(StgTSO_flags(threadid)) |
     TO_W_(StgTSO_flags(CurrentTSO)) & (TSO_BLOCKEX | TSO_INTERRUPTIBLE));

  ccall scheduleThread(MyCapability() "ptr", threadid "ptr");

  // context switch soon, but not immediately: we don't want every
  // forkIO to force a context-switch.
  Capability_context_switch(MyCapability()) = 1 :: CInt;

  return (threadid);
}

stg_forkOnzh ( W_ cpu, gcptr closure )
{
again: MAYBE_GC(again);

  gcptr threadid;

  ("ptr" threadid) = ccall createIOThread( MyCapability() "ptr",
<<<<<<< HEAD
        RtsFlags_GcFlags_initialStkSize(RtsFlags),
=======
                                RtsFlags_GcFlags_initialStkSize(RtsFlags),
>>>>>>> 94ab5d29
                                closure "ptr");

  /* start blocked if the current thread is blocked */
  StgTSO_flags(threadid) = %lobits16(
     TO_W_(StgTSO_flags(threadid)) |
     TO_W_(StgTSO_flags(CurrentTSO)) & (TSO_BLOCKEX | TSO_INTERRUPTIBLE));

  ccall scheduleThreadOn(MyCapability() "ptr", cpu, threadid "ptr");

  // context switch soon, but not immediately: we don't want every
  // forkIO to force a context-switch.
  Capability_context_switch(MyCapability()) = 1 :: CInt;

  return (threadid);
}

stg_yieldzh ()
{
  // when we yield to the scheduler, we have to tell it to put the
  // current thread to the back of the queue by setting the
  // context_switch flag.  If we don't do this, it will run the same
  // thread again.
  Capability_context_switch(MyCapability()) = 1 :: CInt;
  jump stg_yield_noregs();
}

stg_myThreadIdzh ()
{
  return (CurrentTSO);
}

stg_labelThreadzh ( gcptr threadid, W_ addr )
{
#if defined(DEBUG) || defined(TRACING) || defined(DTRACE)
  ccall labelThread(MyCapability() "ptr", threadid "ptr", addr "ptr");
#endif
  return ();
}

stg_isCurrentThreadBoundzh (/* no args */)
{
  W_ r;
  (r) = ccall isThreadBound(CurrentTSO);
  return (r);
}

stg_threadStatuszh ( gcptr tso )
{
    W_ why_blocked;
    W_ what_next;
    W_ ret, cap, locked;

    what_next   = TO_W_(StgTSO_what_next(tso));
    why_blocked = TO_W_(StgTSO_why_blocked(tso));
    // Note: these two reads are not atomic, so they might end up
    // being inconsistent.  It doesn't matter, since we
    // only return one or the other.  If we wanted to return the
    // contents of block_info too, then we'd have to do some synchronisation.

    if (what_next == ThreadComplete) {
        ret = 16;  // NB. magic, matches up with GHC.Conc.threadStatus
    } else {
        if (what_next == ThreadKilled) {
            ret = 17;
        } else {
            ret = why_blocked;
        }
    }

    cap = TO_W_(Capability_no(StgTSO_cap(tso)));

    if ((TO_W_(StgTSO_flags(tso)) & TSO_LOCKED) != 0) {
        locked = 1;
    } else {
        locked = 0;
    }

    return (ret,cap,locked);
}

/* -----------------------------------------------------------------------------
 * TVar primitives
 * -------------------------------------------------------------------------- */

// Catch retry frame -----------------------------------------------------------

#define CATCH_RETRY_FRAME_FIELDS(w_,p_,info_ptr,        \
                                 p1, p2,                \
                                 running_alt_code,      \
                                 first_code,            \
                                 alt_code)              \
  w_ info_ptr,                                          \
  PROF_HDR_FIELDS(w_,p1,p2)                             \
  w_ running_alt_code,                                  \
  p_ first_code,                                        \
  p_ alt_code


INFO_TABLE_RET(stg_catch_retry_frame, CATCH_RETRY_FRAME,
               CATCH_RETRY_FRAME_FIELDS(W_,P_,
                                        info_ptr, p1, p2,
                                        running_alt_code,
                                        first_code,
                                        alt_code))
    return (P_ ret)
{
    W_ r;
    gcptr trec, outer, arg;

    trec = StgTSO_trec(CurrentTSO);
    outer  = StgTRecHeader_enclosing_trec(trec);
    (r) = ccall stmCommitNestedTransaction(MyCapability() "ptr", trec "ptr");
    if (r != 0) {
        // Succeeded (either first branch or second branch)
        StgTSO_trec(CurrentTSO) = outer;
        return (ret);
    } else {
        // Did not commit: re-execute
        P_ new_trec;
        ("ptr" new_trec) = ccall stmStartTransaction(MyCapability() "ptr",
                                                           outer "ptr");
        StgTSO_trec(CurrentTSO) = new_trec;
        if (running_alt_code != 0) {
            jump stg_ap_v_fast
                (CATCH_RETRY_FRAME_FIELDS(,,info_ptr, p1, p2,
                                          running_alt_code,
                                          first_code,
                                          alt_code))
                (alt_code);
        } else {
            jump stg_ap_v_fast
                (CATCH_RETRY_FRAME_FIELDS(,,info_ptr, p1, p2,
                                          running_alt_code,
                                          first_code,
                                          alt_code))
                (first_code);
        }
    }
}

// Atomically frame ------------------------------------------------------------

// This must match StgAtomicallyFrame in Closures.h
#define ATOMICALLY_FRAME_FIELDS(w_,p_,info_ptr,p1,p2,code,next,result)  \
  w_ info_ptr,                                                          \
  PROF_HDR_FIELDS(w_,p1,p2)                                             \
  p_ code,                                                              \
  p_ next,                                                              \
  p_ result


INFO_TABLE_RET(stg_atomically_frame, ATOMICALLY_FRAME,
               // layout of the frame, and bind the field names
               ATOMICALLY_FRAME_FIELDS(W_,P_,
                                       info_ptr, p1, p2,
                                       code,
                                       next_invariant,
                                       frame_result))
    return (P_ result) // value returned to the frame
{
  W_ valid;
  gcptr trec, outer, next_invariant, q;

  trec   = StgTSO_trec(CurrentTSO);
  outer  = StgTRecHeader_enclosing_trec(trec);

  if (outer == NO_TREC) {
    /* First time back at the atomically frame -- pick up invariants */
    ("ptr" next_invariant) =
        ccall stmGetInvariantsToCheck(MyCapability() "ptr", trec "ptr");
    frame_result = result;

  } else {
    /* Second/subsequent time back at the atomically frame -- abort the
     * tx that's checking the invariant and move on to the next one */
    StgTSO_trec(CurrentTSO) = outer;
    StgInvariantCheckQueue_my_execution(next_invariant) = trec;
    ccall stmAbortTransaction(MyCapability() "ptr", trec "ptr");
    /* Don't free trec -- it's linked from q and will be stashed in the
     * invariant if we eventually commit. */
    next_invariant =
       StgInvariantCheckQueue_next_queue_entry(next_invariant);
    trec = outer;
  }

  if (next_invariant != END_INVARIANT_CHECK_QUEUE) {
    /* We can't commit yet: another invariant to check */
    ("ptr" trec) = ccall stmStartTransaction(MyCapability() "ptr", trec "ptr");
    StgTSO_trec(CurrentTSO) = trec;
    q = StgInvariantCheckQueue_invariant(next_invariant);
    jump stg_ap_v_fast
        (ATOMICALLY_FRAME_FIELDS(,,info_ptr,p1,p2,
                                 code,next_invariant,frame_result))
        (StgAtomicInvariant_code(q));

  } else {

    /* We've got no more invariants to check, try to commit */
    (valid) = ccall stmCommitTransaction(MyCapability() "ptr", trec "ptr");
    if (valid != 0) {
      /* Transaction was valid: commit succeeded */
      StgTSO_trec(CurrentTSO) = NO_TREC;
      return (frame_result);
    } else {
      /* Transaction was not valid: try again */
      ("ptr" trec) = ccall stmStartTransaction(MyCapability() "ptr", NO_TREC "ptr");
      StgTSO_trec(CurrentTSO) = trec;
      next_invariant = END_INVARIANT_CHECK_QUEUE;

      jump stg_ap_v_fast
          // push the StgAtomicallyFrame again: the code generator is
          // clever enough to only assign the fields that have changed.
          (ATOMICALLY_FRAME_FIELDS(,,info_ptr,p1,p2,
                                   code,next_invariant,frame_result))
          (code);
    }
  }
}


INFO_TABLE_RET(stg_atomically_waiting_frame, ATOMICALLY_FRAME,
               // layout of the frame, and bind the field names
               ATOMICALLY_FRAME_FIELDS(W_,P_,
                                       info_ptr, p1, p2,
                                       code,
                                       next_invariant,
                                       frame_result))
    return (/* no return values */)
{
  W_ trec, valid;

  /* The TSO is currently waiting: should we stop waiting? */
  (valid) = ccall stmReWait(MyCapability() "ptr", CurrentTSO "ptr");
  if (valid != 0) {
      /* Previous attempt is still valid: no point trying again yet */
      jump stg_block_noregs
          (ATOMICALLY_FRAME_FIELDS(,,info_ptr, p1, p2,
                                   code,next_invariant,frame_result))
          ();
  } else {
    /* Previous attempt is no longer valid: try again */
    ("ptr" trec) = ccall stmStartTransaction(MyCapability() "ptr", NO_TREC "ptr");
    StgTSO_trec(CurrentTSO) = trec;

    // change the frame header to stg_atomically_frame_info
    jump stg_ap_v_fast
        (ATOMICALLY_FRAME_FIELDS(,,stg_atomically_frame_info, p1, p2,
                                 code,next_invariant,frame_result))
        (code);
  }
}

// STM catch frame -------------------------------------------------------------

/* Catch frames are very similar to update frames, but when entering
 * one we just pop the frame off the stack and perform the correct
 * kind of return to the activation record underneath us on the stack.
 */

#define CATCH_STM_FRAME_FIELDS(w_,p_,info_ptr,p1,p2,code,handler) \
  w_ info_ptr,                                                  \
  PROF_HDR_FIELDS(w_,p1,p2)                                     \
  p_ code,                                                      \
  p_ handler

INFO_TABLE_RET(stg_catch_stm_frame, CATCH_STM_FRAME,
               // layout of the frame, and bind the field names
               CATCH_STM_FRAME_FIELDS(W_,P_,info_ptr,p1,p2,code,handler))
    return (P_ ret)
{
    W_ r, trec, outer;

    trec = StgTSO_trec(CurrentTSO);
    outer  = StgTRecHeader_enclosing_trec(trec);
    (r) = ccall stmCommitNestedTransaction(MyCapability() "ptr", trec "ptr");
    if (r != 0) {
        /* Commit succeeded */
        StgTSO_trec(CurrentTSO) = outer;
        return (ret);
    } else {
        /* Commit failed */
        W_ new_trec;
        ("ptr" new_trec) = ccall stmStartTransaction(MyCapability() "ptr", outer "ptr");
        StgTSO_trec(CurrentTSO) = new_trec;

        jump stg_ap_v_fast
            (CATCH_STM_FRAME_FIELDS(,,info_ptr,p1,p2,code,handler))
            (code);
    }
}


// Primop definition -----------------------------------------------------------

stg_atomicallyzh (P_ stm)
{
  P_ old_trec;
  P_ new_trec;
  P_ code, next_invariant, frame_result;

  // stmStartTransaction may allocate
  MAYBE_GC_P(stg_atomicallyzh, stm);

  STK_CHK_GEN();

  old_trec = StgTSO_trec(CurrentTSO);

  /* Nested transactions are not allowed; raise an exception */
  if (old_trec != NO_TREC) {
     jump stg_raisezh(base_ControlziExceptionziBase_nestedAtomically_closure);
  }

  code = stm;
  next_invariant = END_INVARIANT_CHECK_QUEUE;
  frame_result = NO_TREC;

  /* Start the memory transcation */
  ("ptr" new_trec) = ccall stmStartTransaction(MyCapability() "ptr", old_trec "ptr");
  StgTSO_trec(CurrentTSO) = new_trec;

  jump stg_ap_v_fast
      (ATOMICALLY_FRAME_FIELDS(,,stg_atomically_frame_info, CCCS, 0,
                               code,next_invariant,frame_result))
      (stm);
}

// A closure representing "atomically x".  This is used when a thread
// inside a transaction receives an asynchronous exception; see #5866.
// It is somewhat similar to the stg_raise closure.
//
INFO_TABLE(stg_atomically,1,0,THUNK_1_0,"atomically","atomically")
    (P_ thunk)
{
    jump stg_atomicallyzh(StgThunk_payload(thunk,0));
}


stg_catchSTMzh (P_ code    /* :: STM a */,
                P_ handler /* :: Exception -> STM a */)
{
    STK_CHK_GEN();

    /* Start a nested transaction to run the body of the try block in */
    W_ cur_trec;
    W_ new_trec;
    cur_trec = StgTSO_trec(CurrentTSO);
    ("ptr" new_trec) = ccall stmStartTransaction(MyCapability() "ptr",
                                                 cur_trec "ptr");
    StgTSO_trec(CurrentTSO) = new_trec;

    jump stg_ap_v_fast
        (CATCH_STM_FRAME_FIELDS(,,stg_catch_stm_frame_info, CCCS, 0,
                                code, handler))
        (code);
}


stg_catchRetryzh (P_ first_code, /* :: STM a */
                  P_ alt_code    /* :: STM a */)
{
  W_ new_trec;

  // stmStartTransaction may allocate
  MAYBE_GC_PP (stg_catchRetryzh, first_code, alt_code);

  STK_CHK_GEN();

  /* Start a nested transaction within which to run the first code */
  ("ptr" new_trec) = ccall stmStartTransaction(MyCapability() "ptr",
                                               StgTSO_trec(CurrentTSO) "ptr");
  StgTSO_trec(CurrentTSO) = new_trec;

  // push the CATCH_RETRY stack frame, and apply first_code to realWorld#
  jump stg_ap_v_fast
      (CATCH_RETRY_FRAME_FIELDS(,, stg_catch_retry_frame_info, CCCS, 0,
                                0, /* not running_alt_code */
                                first_code,
                                alt_code))
      (first_code);
}


stg_retryzh /* no arg list: explicit stack layout */
{
  W_ frame_type;
  W_ frame;
  W_ trec;
  W_ outer;
  W_ r;

  // STM operations may allocate
  MAYBE_GC_ (stg_retryzh); // NB. not MAYBE_GC(), we cannot make a
                           // function call in an explicit-stack proc

  // Find the enclosing ATOMICALLY_FRAME or CATCH_RETRY_FRAME
retry_pop_stack:
  SAVE_THREAD_STATE();
  (frame_type) = ccall findRetryFrameHelper(MyCapability(), CurrentTSO "ptr");
  LOAD_THREAD_STATE();
  frame = Sp;
  trec = StgTSO_trec(CurrentTSO);
  outer  = StgTRecHeader_enclosing_trec(trec);

  if (frame_type == CATCH_RETRY_FRAME) {
    // The retry reaches a CATCH_RETRY_FRAME before the atomic frame
    ASSERT(outer != NO_TREC);
    // Abort the transaction attempting the current branch
    ccall stmAbortTransaction(MyCapability() "ptr", trec "ptr");
    ccall stmFreeAbortedTRec(MyCapability() "ptr", trec "ptr");
    if (!StgCatchRetryFrame_running_alt_code(frame) != 0) {
      // Retry in the first branch: try the alternative
      ("ptr" trec) = ccall stmStartTransaction(MyCapability() "ptr", outer "ptr");
      StgTSO_trec(CurrentTSO) = trec;
      StgCatchRetryFrame_running_alt_code(frame) = 1 :: CInt; // true;
      R1 = StgCatchRetryFrame_alt_code(frame);
      jump stg_ap_v_fast [R1];
    } else {
      // Retry in the alternative code: propagate the retry
      StgTSO_trec(CurrentTSO) = outer;
      Sp = Sp + SIZEOF_StgCatchRetryFrame;
      goto retry_pop_stack;
    }
  }

  // We've reached the ATOMICALLY_FRAME: attempt to wait
  ASSERT(frame_type == ATOMICALLY_FRAME);
  if (outer != NO_TREC) {
    // We called retry while checking invariants, so abort the current
    // invariant check (merging its TVar accesses into the parents read
    // set so we'll wait on them)
    ccall stmAbortTransaction(MyCapability() "ptr", trec "ptr");
    ccall stmFreeAbortedTRec(MyCapability() "ptr", trec "ptr");
    trec = outer;
    StgTSO_trec(CurrentTSO) = trec;
    outer  = StgTRecHeader_enclosing_trec(trec);
  }
  ASSERT(outer == NO_TREC);

  (r) = ccall stmWait(MyCapability() "ptr", CurrentTSO "ptr", trec "ptr");
  if (r != 0) {
    // Transaction was valid: stmWait put us on the TVars' queues, we now block
    StgHeader_info(frame) = stg_atomically_waiting_frame_info;
    Sp = frame;
    R3 = trec; // passing to stmWaitUnblock()
    jump stg_block_stmwait [R3];
  } else {
    // Transaction was not valid: retry immediately

    /* KC thread is no longer considered sleeping since the transaction is being
     * retried. See stg_sleepCapability. The correct solution is to make the
     * tso->is_sleeping variable into a TVar. This would avoid having to reason
     * explicitly about the states being manipulated.
     */
    StgTSO_is_sleeping (CurrentTSO) = 0::I32;

    ("ptr" trec) = ccall stmStartTransaction(MyCapability() "ptr", outer "ptr");
    StgTSO_trec(CurrentTSO) = trec;
    Sp = frame;
    R1 = StgAtomicallyFrame_code(frame);
    jump stg_ap_v_fast [R1];
  }
}

stg_checkzh (P_ closure /* STM a */)
{
    W_ trec;

    MAYBE_GC_P (stg_checkzh, closure);

    trec = StgTSO_trec(CurrentTSO);
    ccall stmAddInvariantToCheck(MyCapability() "ptr",
                                 trec "ptr",
                                 closure "ptr");
    return ();
}


stg_newTVarzh (P_ init)
{
    W_ tv;

    ALLOC_PRIM_P (SIZEOF_StgTVar, stg_newTVarzh, init);

    tv = Hp - SIZEOF_StgTVar + WDS(1);
    SET_HDR (tv, stg_TVAR_DIRTY_info, CCCS);

    StgTVar_current_value(tv) = init;
    StgTVar_first_watch_queue_entry(tv) = stg_END_STM_WATCH_QUEUE_closure;
    StgTVar_num_updates(tv) = 0;

    return (tv);
}


stg_readTVarzh (P_ tvar)
{
  P_ trec;
  P_ result;

  // Call to stmReadTVar may allocate
  MAYBE_GC_P (stg_readTVarzh, tvar);

  trec = StgTSO_trec(CurrentTSO);
  ("ptr" result) = ccall stmReadTVar(MyCapability() "ptr", trec "ptr",
                                     tvar "ptr");
  return (result);
}

stg_readTVarIOzh ( P_ tvar /* :: TVar a */ )
{
    W_ result;

again:
    result = StgTVar_current_value(tvar);
    if (%INFO_PTR(result) == stg_TREC_HEADER_info) {
        goto again;
    }
    return (result);
}

stg_writeTVarzh (P_ tvar,     /* :: TVar a */
                 P_ new_value /* :: a      */)
{
    W_ trec;

    // Call to stmWriteTVar may allocate
    MAYBE_GC_PP (stg_writeTVarzh, tvar, new_value);

    trec = StgTSO_trec(CurrentTSO);
    ccall stmWriteTVar(MyCapability() "ptr", trec "ptr", tvar "ptr",
                       new_value "ptr");
    return ();
}


/* -----------------------------------------------------------------------------
 * MVar primitives
 *
 * take & putMVar work as follows.  Firstly, an important invariant:
 *
 *    If the MVar is full, then the blocking queue contains only
 *    threads blocked on putMVar, and if the MVar is empty then the
 *    blocking queue contains only threads blocked on takeMVar.
 *
 * takeMvar:
 *    MVar empty : then add ourselves to the blocking queue
 *    MVar full  : remove the value from the MVar, and
 *                 blocking queue empty     : return
 *                 blocking queue non-empty : perform the first blocked putMVar
 *                                            from the queue, and wake up the
 *                                            thread (MVar is now full again)
 *
 * putMVar is just the dual of the above algorithm.
 *
 * How do we "perform a putMVar"?  Well, we have to fiddle around with
 * the stack of the thread waiting to do the putMVar.  See
 * stg_block_putmvar and stg_block_takemvar in HeapStackCheck.c for
 * the stack layout, and the PerformPut and PerformTake macros below.
 *
 * It is important that a blocked take or put is woken up with the
 * take/put already performed, because otherwise there would be a
 * small window of vulnerability where the thread could receive an
 * exception and never perform its take or put, and we'd end up with a
 * deadlock.
 *
 * -------------------------------------------------------------------------- */

stg_isEmptyMVarzh ( P_ mvar /* :: MVar a */ )
{
    if (StgMVar_value(mvar) == stg_END_TSO_QUEUE_closure) {
<<<<<<< HEAD
  return (1);
    } else {
  return (0);
=======
        return (1);
    } else {
        return (0);
>>>>>>> 94ab5d29
    }
}

stg_newMVarzh ()
{
    W_ mvar;

    ALLOC_PRIM_ (SIZEOF_StgMVar, stg_newMVarzh);

    mvar = Hp - SIZEOF_StgMVar + WDS(1);
    SET_HDR(mvar,stg_MVAR_DIRTY_info,CCCS);
        // MVARs start dirty: generation 0 has no mutable list
    StgMVar_head(mvar)  = stg_END_TSO_QUEUE_closure;
    StgMVar_tail(mvar)  = stg_END_TSO_QUEUE_closure;
    StgMVar_value(mvar) = stg_END_TSO_QUEUE_closure;
    return (mvar);
}


#define PerformTake(stack, value)               \
    W_ sp;                                      \
    sp = StgStack_sp(stack);                    \
    W_[sp + WDS(1)] = value;                    \
    W_[sp + WDS(0)] = stg_ret_p_info;

#define PerformPut(stack,lval)                  \
    W_ sp;                                      \
    sp = StgStack_sp(stack) + WDS(3);           \
    StgStack_sp(stack) = sp;                    \
    lval = W_[sp - WDS(1)];


stg_takeMVarzh ( P_ mvar /* :: MVar a */ )
{
    W_ val, info, tso, q;

<<<<<<< HEAD
#if defined(THREADED_RTS)
    ("ptr" info) = ccall lockClosure(mvar "ptr");
#else
    info = GET_INFO(mvar);
#endif

    if (info == stg_MVAR_CLEAN_info) {
        ccall dirty_MVAR(BaseReg "ptr", mvar "ptr");
    }
=======
    LOCK_CLOSURE(mvar, info);
>>>>>>> 94ab5d29

    /* If the MVar is empty, put ourselves on its blocking queue,
     * and wait until we're woken up.
     */
    if (StgMVar_value(mvar) == stg_END_TSO_QUEUE_closure) {
<<<<<<< HEAD
=======
        if (info == stg_MVAR_CLEAN_info) {
            ccall dirty_MVAR(BaseReg "ptr", mvar "ptr");
        }
>>>>>>> 94ab5d29

        // We want to put the heap check down here in the slow path,
        // but be careful to unlock the closure before returning to
        // the RTS if the check fails.
        ALLOC_PRIM_WITH_CUSTOM_FAILURE
            (SIZEOF_StgMVarTSOQueue,
             unlockClosure(mvar, stg_MVAR_DIRTY_info);
             GC_PRIM_P(stg_takeMVarzh, mvar));

        q = Hp - SIZEOF_StgMVarTSOQueue + WDS(1);

        SET_HDR(q, stg_MVAR_TSO_QUEUE_info, CCS_SYSTEM);
        StgMVarTSOQueue_link(q) = END_TSO_QUEUE;
        StgMVarTSOQueue_tso(q)  = CurrentTSO;

<<<<<<< HEAD
  if (StgMVar_head(mvar) == stg_END_TSO_QUEUE_closure) {
      StgMVar_head(mvar) = q;
  } else {
            StgMVarTSOQueue_link(StgMVar_tail(mvar)) = q;
            ccall recordClosureMutated(MyCapability() "ptr",
                                             StgMVar_tail(mvar));
  }
  StgTSO__link(CurrentTSO)       = q;
  StgTSO_block_info(CurrentTSO)  = mvar;
  StgTSO_why_blocked(CurrentTSO) = BlockedOnMVar::I16;
  StgMVar_tail(mvar)             = q;
=======
        if (StgMVar_head(mvar) == stg_END_TSO_QUEUE_closure) {
            StgMVar_head(mvar) = q;
        } else {
            StgMVarTSOQueue_link(StgMVar_tail(mvar)) = q;
            ccall recordClosureMutated(MyCapability() "ptr",
                                             StgMVar_tail(mvar));
        }
        StgTSO__link(CurrentTSO)       = q;
        StgTSO_block_info(CurrentTSO)  = mvar;
        StgTSO_why_blocked(CurrentTSO) = BlockedOnMVar::I16;
        StgMVar_tail(mvar)             = q;
>>>>>>> 94ab5d29

        jump stg_block_takemvar(mvar);
    }

    /* we got the value... */
    val = StgMVar_value(mvar);

    q = StgMVar_head(mvar);
loop:
    if (q == stg_END_TSO_QUEUE_closure) {
        /* No further putMVars, MVar is now empty */
        StgMVar_value(mvar) = stg_END_TSO_QUEUE_closure;
        // If the MVar is not already dirty, then we don't need to make
        // it dirty, as it is empty with nothing blocking on it.
        unlockClosure(mvar, info);
        return (val);
    }
    if (StgHeader_info(q) == stg_IND_info ||
        StgHeader_info(q) == stg_MSG_NULL_info) {
        q = StgInd_indirectee(q);
        goto loop;
    }
<<<<<<< HEAD
    // There are putMVar(s) waiting... wake up the first thread on the queue

=======

    // There are putMVar(s) waiting... wake up the first thread on the queue

    if (info == stg_MVAR_CLEAN_info) {
        ccall dirty_MVAR(BaseReg "ptr", mvar "ptr");
    }

>>>>>>> 94ab5d29
    tso = StgMVarTSOQueue_tso(q);
    StgMVar_head(mvar) = StgMVarTSOQueue_link(q);
    if (StgMVar_head(mvar) == stg_END_TSO_QUEUE_closure) {
        StgMVar_tail(mvar) = stg_END_TSO_QUEUE_closure;
    }

    ASSERT(StgTSO_why_blocked(tso) == BlockedOnMVar::I16);
    ASSERT(StgTSO_block_info(tso) == mvar);

    // actually perform the putMVar for the thread that we just woke up
    W_ stack;
    stack = StgTSO_stackobj(tso);
    PerformPut(stack, StgMVar_value(mvar));

    // indicate that the MVar operation has now completed.
    StgTSO__link(tso) = stg_END_TSO_QUEUE_closure;

    // no need to mark the TSO dirty, we have only written END_TSO_QUEUE.

    ccall tryWakeupThread(MyCapability() "ptr", tso);

    unlockClosure(mvar, stg_MVAR_DIRTY_info);
    return (val);
}

stg_tryTakeMVarzh ( P_ mvar /* :: MVar a */ )
{
    W_ val, info, tso, q;

<<<<<<< HEAD
#if defined(THREADED_RTS)
    ("ptr" info) = ccall lockClosure(mvar "ptr");
#else
    info = GET_INFO(mvar);
#endif

    /* If the MVar is empty, put ourselves on its blocking queue,
     * and wait until we're woken up.
     */
=======
    LOCK_CLOSURE(mvar, info);

    /* If the MVar is empty, return 0. */
>>>>>>> 94ab5d29
    if (StgMVar_value(mvar) == stg_END_TSO_QUEUE_closure) {
#if defined(THREADED_RTS)
        unlockClosure(mvar, info);
#endif
<<<<<<< HEAD
  /* HACK: we need a pointer to pass back,
   * so we abuse NO_FINALIZER_closure
   */
  return (0, stg_NO_FINALIZER_closure);
    }

    if (info == stg_MVAR_CLEAN_info) {
        ccall dirty_MVAR(BaseReg "ptr", mvar "ptr");
=======
        /* HACK: we need a pointer to pass back,
         * so we abuse NO_FINALIZER_closure
         */
        return (0, stg_NO_FINALIZER_closure);
>>>>>>> 94ab5d29
    }

    /* we got the value... */
    val = StgMVar_value(mvar);

    q = StgMVar_head(mvar);
loop:
    if (q == stg_END_TSO_QUEUE_closure) {
        /* No further putMVars, MVar is now empty */
        StgMVar_value(mvar) = stg_END_TSO_QUEUE_closure;
        unlockClosure(mvar, info);
        return (1, val);
    }

    if (StgHeader_info(q) == stg_IND_info ||
        StgHeader_info(q) == stg_MSG_NULL_info) {
        q = StgInd_indirectee(q);
        goto loop;
    }

    // There are putMVar(s) waiting... wake up the first thread on the queue

<<<<<<< HEAD
=======
    if (info == stg_MVAR_CLEAN_info) {
        ccall dirty_MVAR(BaseReg "ptr", mvar "ptr");
    }

>>>>>>> 94ab5d29
    tso = StgMVarTSOQueue_tso(q);
    StgMVar_head(mvar) = StgMVarTSOQueue_link(q);
    if (StgMVar_head(mvar) == stg_END_TSO_QUEUE_closure) {
        StgMVar_tail(mvar) = stg_END_TSO_QUEUE_closure;
    }

    ASSERT(StgTSO_why_blocked(tso) == BlockedOnMVar::I16);
    ASSERT(StgTSO_block_info(tso) == mvar);

    // actually perform the putMVar for the thread that we just woke up
    W_ stack;
    stack = StgTSO_stackobj(tso);
    PerformPut(stack, StgMVar_value(mvar));

    // indicate that the MVar operation has now completed.
    StgTSO__link(tso) = stg_END_TSO_QUEUE_closure;

    // no need to mark the TSO dirty, we have only written END_TSO_QUEUE.

    ccall tryWakeupThread(MyCapability() "ptr", tso);

    unlockClosure(mvar, stg_MVAR_DIRTY_info);
    return (1,val);
}

stg_putMVarzh ( P_ mvar, /* :: MVar a */
                P_ val,  /* :: a */ )
{
    W_ info, tso, q;

    LOCK_CLOSURE(mvar, info);

    if (StgMVar_value(mvar) != stg_END_TSO_QUEUE_closure) {

        if (info == stg_MVAR_CLEAN_info) {
            ccall dirty_MVAR(BaseReg "ptr", mvar "ptr");
        }

        // We want to put the heap check down here in the slow path,
        // but be careful to unlock the closure before returning to
        // the RTS if the check fails.
        ALLOC_PRIM_WITH_CUSTOM_FAILURE
            (SIZEOF_StgMVarTSOQueue,
             unlockClosure(mvar, stg_MVAR_DIRTY_info);
             GC_PRIM_PP(stg_putMVarzh, mvar, val));

        q = Hp - SIZEOF_StgMVarTSOQueue + WDS(1);

        SET_HDR(q, stg_MVAR_TSO_QUEUE_info, CCS_SYSTEM);
        StgMVarTSOQueue_link(q) = END_TSO_QUEUE;
        StgMVarTSOQueue_tso(q)  = CurrentTSO;

<<<<<<< HEAD
  if (StgMVar_head(mvar) == stg_END_TSO_QUEUE_closure) {
      StgMVar_head(mvar) = q;
  } else {
            StgMVarTSOQueue_link(StgMVar_tail(mvar)) = q;
            ccall recordClosureMutated(MyCapability() "ptr",
                                             StgMVar_tail(mvar));
  }
  StgTSO__link(CurrentTSO)       = q;
  StgTSO_block_info(CurrentTSO)  = mvar;
  StgTSO_why_blocked(CurrentTSO) = BlockedOnMVar::I16;
  StgMVar_tail(mvar)             = q;
=======
        if (StgMVar_head(mvar) == stg_END_TSO_QUEUE_closure) {
            StgMVar_head(mvar) = q;
        } else {
            StgMVarTSOQueue_link(StgMVar_tail(mvar)) = q;
            ccall recordClosureMutated(MyCapability() "ptr",
                                             StgMVar_tail(mvar));
        }
        StgTSO__link(CurrentTSO)       = q;
        StgTSO_block_info(CurrentTSO)  = mvar;
        StgTSO_why_blocked(CurrentTSO) = BlockedOnMVar::I16;
        StgMVar_tail(mvar)             = q;
>>>>>>> 94ab5d29

        jump stg_block_putmvar(mvar,val);
    }

    q = StgMVar_head(mvar);
loop:
    if (q == stg_END_TSO_QUEUE_closure) {
<<<<<<< HEAD
  /* No further takes, the MVar is now full. */
  StgMVar_value(mvar) = val;
      unlockClosure(mvar, stg_MVAR_DIRTY_info);
=======
        /* No further takes, the MVar is now full. */
        if (info == stg_MVAR_CLEAN_info) {
            ccall dirty_MVAR(BaseReg "ptr", mvar "ptr");
        }
        StgMVar_value(mvar) = val;
        unlockClosure(mvar, stg_MVAR_DIRTY_info);
>>>>>>> 94ab5d29
        return ();
    }
    if (StgHeader_info(q) == stg_IND_info ||
        StgHeader_info(q) == stg_MSG_NULL_info) {
        q = StgInd_indirectee(q);
        goto loop;
    }

<<<<<<< HEAD
    // There are takeMVar(s) waiting: wake up the first one
=======
    // There are readMVar/takeMVar(s) waiting: wake up the first one
>>>>>>> 94ab5d29

    tso = StgMVarTSOQueue_tso(q);
    StgMVar_head(mvar) = StgMVarTSOQueue_link(q);
    if (StgMVar_head(mvar) == stg_END_TSO_QUEUE_closure) {
        StgMVar_tail(mvar) = stg_END_TSO_QUEUE_closure;
    }

    ASSERT(StgTSO_block_info(tso) == mvar);
    // save why_blocked here, because waking up the thread destroys
    // this information
    W_ why_blocked;
    why_blocked = TO_W_(StgTSO_why_blocked(tso));

    // actually perform the takeMVar
    W_ stack;
    stack = StgTSO_stackobj(tso);
    PerformTake(stack, val);

    // indicate that the MVar operation has now completed.
    StgTSO__link(tso) = stg_END_TSO_QUEUE_closure;

    if (TO_W_(StgStack_dirty(stack)) == 0) {
        ccall dirty_STACK(MyCapability() "ptr", stack "ptr");
    }

    ccall tryWakeupThread(MyCapability() "ptr", tso);

    // If it was an readMVar, then we can still do work,
    // so loop back. (XXX: This could take a while)
    if (why_blocked == BlockedOnMVarRead) {
        q = StgMVarTSOQueue_link(q);
        goto loop;
    }

    ASSERT(why_blocked == BlockedOnMVar);

    unlockClosure(mvar, info);
    return ();
}


stg_tryPutMVarzh ( P_ mvar, /* :: MVar a */
                   P_ val,  /* :: a */ )
{
    W_ info, tso, q;

    LOCK_CLOSURE(mvar, info);

    if (StgMVar_value(mvar) != stg_END_TSO_QUEUE_closure) {
#if defined(THREADED_RTS)
<<<<<<< HEAD
      unlockClosure(mvar, info);
#endif
  return (0);
    }

    if (info == stg_MVAR_CLEAN_info) {
        ccall dirty_MVAR(BaseReg "ptr", mvar "ptr");
=======
        unlockClosure(mvar, info);
#endif
        return (0);
>>>>>>> 94ab5d29
    }

    q = StgMVar_head(mvar);
loop:
    if (q == stg_END_TSO_QUEUE_closure) {
<<<<<<< HEAD
  /* No further takes, the MVar is now full. */
  StgMVar_value(mvar) = val;
      unlockClosure(mvar, stg_MVAR_DIRTY_info);
=======
        /* No further takes, the MVar is now full. */
        if (info == stg_MVAR_CLEAN_info) {
            ccall dirty_MVAR(BaseReg "ptr", mvar "ptr");
        }

        StgMVar_value(mvar) = val;
        unlockClosure(mvar, stg_MVAR_DIRTY_info);
>>>>>>> 94ab5d29
        return (1);
    }
    if (StgHeader_info(q) == stg_IND_info ||
        StgHeader_info(q) == stg_MSG_NULL_info) {
        q = StgInd_indirectee(q);
        goto loop;
    }

    // There are takeMVar(s) waiting: wake up the first one

    tso = StgMVarTSOQueue_tso(q);
    StgMVar_head(mvar) = StgMVarTSOQueue_link(q);
    if (StgMVar_head(mvar) == stg_END_TSO_QUEUE_closure) {
        StgMVar_tail(mvar) = stg_END_TSO_QUEUE_closure;
    }

    ASSERT(StgTSO_block_info(tso) == mvar);
    // save why_blocked here, because waking up the thread destroys
    // this information
    W_ why_blocked;
    why_blocked = TO_W_(StgTSO_why_blocked(tso));

    // actually perform the takeMVar
    W_ stack;
    stack = StgTSO_stackobj(tso);
    PerformTake(stack, val);

    // indicate that the MVar operation has now completed.
    StgTSO__link(tso) = stg_END_TSO_QUEUE_closure;

    if (TO_W_(StgStack_dirty(stack)) == 0) {
        ccall dirty_STACK(MyCapability() "ptr", stack "ptr");
    }

    ccall tryWakeupThread(MyCapability() "ptr", tso);

    // If it was an readMVar, then we can still do work,
    // so loop back. (XXX: This could take a while)
    if (why_blocked == BlockedOnMVarRead) {
        q = StgMVarTSOQueue_link(q);
        goto loop;
    }

    ASSERT(why_blocked == BlockedOnMVar);

    unlockClosure(mvar, info);
    return (1);
}

stg_readMVarzh ( P_ mvar, /* :: MVar a */ )
{
    W_ val, info, tso, q;

    LOCK_CLOSURE(mvar, info);

    /* If the MVar is empty, put ourselves on the blocked readers
     * list and wait until we're woken up.
     */
    if (StgMVar_value(mvar) == stg_END_TSO_QUEUE_closure) {

        if (info == stg_MVAR_CLEAN_info) {
            ccall dirty_MVAR(BaseReg "ptr", mvar "ptr");
        }

        ALLOC_PRIM_WITH_CUSTOM_FAILURE
            (SIZEOF_StgMVarTSOQueue,
             unlockClosure(mvar, stg_MVAR_DIRTY_info);
             GC_PRIM_P(stg_readMVarzh, mvar));

        q = Hp - SIZEOF_StgMVarTSOQueue + WDS(1);

        // readMVars are pushed to the front of the queue, so
        // they get handled immediately
        SET_HDR(q, stg_MVAR_TSO_QUEUE_info, CCS_SYSTEM);
        StgMVarTSOQueue_link(q) = StgMVar_head(mvar);
        StgMVarTSOQueue_tso(q)  = CurrentTSO;

        StgTSO__link(CurrentTSO)       = q;
        StgTSO_block_info(CurrentTSO)  = mvar;
        StgTSO_why_blocked(CurrentTSO) = BlockedOnMVarRead::I16;
        StgMVar_head(mvar) = q;

        if (StgMVar_tail(mvar) == stg_END_TSO_QUEUE_closure) {
            StgMVar_tail(mvar) = q;
        }

        jump stg_block_readmvar(mvar);
    }

    val = StgMVar_value(mvar);

    unlockClosure(mvar, info);
    return (val);
}

stg_tryReadMVarzh ( P_ mvar, /* :: MVar a */ )
{
    W_ val, info, tso, q;

    LOCK_CLOSURE(mvar, info);

    if (StgMVar_value(mvar) == stg_END_TSO_QUEUE_closure) {
        return (0, stg_NO_FINALIZER_closure);
    }

    val = StgMVar_value(mvar);

    unlockClosure(mvar, info);
    return (1, val);
}

/* -----------------------------------------------------------------------------
   Stable pointer primitives
   -------------------------------------------------------------------------  */

stg_makeStableNamezh ( P_ obj )
{
    W_ index, sn_obj;

    (index) = ccall lookupStableName(obj "ptr");

    /* Is there already a StableName for this heap object?
     *  stable_name_table is a pointer to an array of snEntry structs.
     */
    if ( snEntry_sn_obj(W_[stable_name_table] + index*SIZEOF_snEntry) == NULL ) {
        ALLOC_PRIM (SIZEOF_StgStableName);
        sn_obj = Hp - SIZEOF_StgStableName + WDS(1);
        SET_HDR(sn_obj, stg_STABLE_NAME_info, CCCS);
        StgStableName_sn(sn_obj) = index;
        snEntry_sn_obj(W_[stable_name_table] + index*SIZEOF_snEntry) = sn_obj;
    } else {
        sn_obj = snEntry_sn_obj(W_[stable_name_table] + index*SIZEOF_snEntry);
    }
    return (sn_obj);
}

stg_makeStablePtrzh ( P_ obj )
{
    W_ sp;

    ("ptr" sp) = ccall getStablePtr(obj "ptr");
    return (sp);
}

stg_deRefStablePtrzh ( P_ sp )
{
    W_ r;
    r = spEntry_addr(W_[stable_ptr_table] + sp*SIZEOF_spEntry);
    return (r);
}

/* -----------------------------------------------------------------------------
   Bytecode object primitives
   -------------------------------------------------------------------------  */

stg_newBCOzh ( P_ instrs,
               P_ literals,
               P_ ptrs,
               W_ arity,
               P_ bitmap_arr )
{
    W_ bco, bytes, words;

    words = BYTES_TO_WDS(SIZEOF_StgBCO) + BYTE_ARR_WDS(bitmap_arr);
    bytes = WDS(words);

    ALLOC_PRIM (bytes);

    bco = Hp - bytes + WDS(1);
    SET_HDR(bco, stg_BCO_info, CCCS);

    StgBCO_instrs(bco)     = instrs;
    StgBCO_literals(bco)   = literals;
    StgBCO_ptrs(bco)       = ptrs;
    StgBCO_arity(bco)      = HALF_W_(arity);
    StgBCO_size(bco)       = HALF_W_(words);

    // Copy the arity/bitmap info into the BCO
    W_ i;
    i = 0;
for:
    if (i < BYTE_ARR_WDS(bitmap_arr)) {
<<<<<<< HEAD
  StgBCO_bitmap(bco,i) = StgArrWords_payload(bitmap_arr,i);
  i = i + 1;
  goto for;
=======
        StgBCO_bitmap(bco,i) = StgArrWords_payload(bitmap_arr,i);
        i = i + 1;
        goto for;
>>>>>>> 94ab5d29
    }

    return (bco);
}

stg_mkApUpd0zh ( P_ bco )
{
    W_ ap;

    // This function is *only* used to wrap zero-arity BCOs in an
    // updatable wrapper (see ByteCodeLink.lhs).  An AP thunk is always
    // saturated and always points directly to a FUN or BCO.
    ASSERT(%INFO_TYPE(%GET_STD_INFO(bco)) == HALF_W_(BCO) &&
           StgBCO_arity(bco) == HALF_W_(0));

    HP_CHK_P(SIZEOF_StgAP, stg_mkApUpd0zh, bco);
    TICK_ALLOC_UP_THK(0, 0);
    CCCS_ALLOC(SIZEOF_StgAP);

    ap = Hp - SIZEOF_StgAP + WDS(1);
    SET_HDR(ap, stg_AP_info, CCCS);

    StgAP_n_args(ap) = HALF_W_(0);
    StgAP_fun(ap) = bco;

    return (ap);
}

stg_unpackClosurezh ( P_ closure )
{
// TODO: Consider the absence of ptrs or nonptrs as a special case ?

    W_ info, ptrs, nptrs, p, ptrs_arr, nptrs_arr;
    info  = %GET_STD_INFO(UNTAG(closure));

    // Some closures have non-standard layout, so we omit those here.
    W_ type;
    type = TO_W_(%INFO_TYPE(info));
    switch [0 .. N_CLOSURE_TYPES] type {
    case THUNK_SELECTOR : {
        ptrs = 1;
        nptrs = 0;
        goto out;
    }
    case THUNK, THUNK_1_0, THUNK_0_1, THUNK_2_0, THUNK_1_1,
         THUNK_0_2, THUNK_STATIC, AP, PAP, AP_STACK, BCO : {
        ptrs = 0;
        nptrs = 0;
        goto out;
    }
    default: {
        ptrs  = TO_W_(%INFO_PTRS(info));
        nptrs = TO_W_(%INFO_NPTRS(info));
        goto out;
    }}
out:

    W_ ptrs_arr_sz, ptrs_arr_cards, nptrs_arr_sz;
    nptrs_arr_sz = SIZEOF_StgArrWords   + WDS(nptrs);
    ptrs_arr_cards = mutArrPtrsCardWords(ptrs);
    ptrs_arr_sz  = SIZEOF_StgMutArrPtrs + WDS(ptrs) + WDS(ptrs_arr_cards);

    ALLOC_PRIM_P (ptrs_arr_sz + nptrs_arr_sz, stg_unpackClosurezh, closure);

    W_ clos;
    clos = UNTAG(closure);

    ptrs_arr  = Hp - nptrs_arr_sz - ptrs_arr_sz + WDS(1);
    nptrs_arr = Hp - nptrs_arr_sz + WDS(1);

    SET_HDR(ptrs_arr, stg_MUT_ARR_PTRS_FROZEN_info, CCCS);
    StgMutArrPtrs_ptrs(ptrs_arr) = ptrs;
    StgMutArrPtrs_size(ptrs_arr) = ptrs + ptrs_arr_cards;

    p = 0;
for:
    if(p < ptrs) {
<<<<<<< HEAD
       W_[ptrs_arr + SIZEOF_StgMutArrPtrs + WDS(p)] = StgClosure_payload(clos,p);
   p = p + 1;
   goto for;
=======
         W_[ptrs_arr + SIZEOF_StgMutArrPtrs + WDS(p)] = StgClosure_payload(clos,p);
         p = p + 1;
         goto for;
>>>>>>> 94ab5d29
    }
    /* We can leave the card table uninitialised, since the array is
       allocated in the nursery.  The GC will fill it in if/when the array
       is promoted. */

    SET_HDR(nptrs_arr, stg_ARR_WORDS_info, CCCS);
    StgArrWords_bytes(nptrs_arr) = WDS(nptrs);
    p = 0;
for2:
    if(p < nptrs) {
<<<<<<< HEAD
       W_[BYTE_ARR_CTS(nptrs_arr) + WDS(p)] = StgClosure_payload(clos, p+ptrs);
       p = p + 1;
   goto for2;
=======
         W_[BYTE_ARR_CTS(nptrs_arr) + WDS(p)] = StgClosure_payload(clos, p+ptrs);
         p = p + 1;
         goto for2;
>>>>>>> 94ab5d29
    }
    return (info, ptrs_arr, nptrs_arr);
}

/* -----------------------------------------------------------------------------
   Thread I/O blocking primitives
   -------------------------------------------------------------------------- */

/* Add a thread to the end of the blocked queue. (C-- version of the C
 * macro in Schedule.h).
 */
<<<<<<< HEAD
#define APPEND_TO_BLOCKED_QUEUE(tso)      \
    ASSERT(StgTSO__link(tso) == END_TSO_QUEUE);   \
    if (W_[blocked_queue_hd] == END_TSO_QUEUE) {  \
      W_[blocked_queue_hd] = tso;     \
    } else {            \
      ccall setTSOLink(MyCapability() "ptr", W_[blocked_queue_tl] "ptr", tso); \
    }             \
=======
#define APPEND_TO_BLOCKED_QUEUE(tso)                    \
    ASSERT(StgTSO__link(tso) == END_TSO_QUEUE);         \
    if (W_[blocked_queue_hd] == END_TSO_QUEUE) {        \
      W_[blocked_queue_hd] = tso;                       \
    } else {                                            \
      ccall setTSOLink(MyCapability() "ptr", W_[blocked_queue_tl] "ptr", tso); \
    }                                                   \
>>>>>>> 94ab5d29
    W_[blocked_queue_tl] = tso;

stg_waitReadzh ( W_ fd )
{
#ifdef THREADED_RTS
    ccall barf("waitRead# on threaded RTS") never returns;
#else

    ASSERT(StgTSO_why_blocked(CurrentTSO) == NotBlocked::I16);
    StgTSO_why_blocked(CurrentTSO) = BlockedOnRead::I16;
    StgTSO_block_info(CurrentTSO) = fd;
    // No locking - we're not going to use this interface in the
    // threaded RTS anyway.
    APPEND_TO_BLOCKED_QUEUE(CurrentTSO);
    jump stg_block_noregs();
#endif
}

stg_waitWritezh ( W_ fd )
{
#ifdef THREADED_RTS
    ccall barf("waitWrite# on threaded RTS") never returns;
#else

    ASSERT(StgTSO_why_blocked(CurrentTSO) == NotBlocked::I16);
    StgTSO_why_blocked(CurrentTSO) = BlockedOnWrite::I16;
    StgTSO_block_info(CurrentTSO) = fd;
    // No locking - we're not going to use this interface in the
    // threaded RTS anyway.
    APPEND_TO_BLOCKED_QUEUE(CurrentTSO);
    jump stg_block_noregs();
#endif
}


STRING(stg_delayzh_malloc_str, "stg_delayzh")
stg_delayzh ( W_ us_delay )
{
#ifdef mingw32_HOST_OS
    W_ ares;
    CInt reqID;
#else
    W_ t, prev, target;
#endif

#ifdef THREADED_RTS
    ccall barf("delay# on threaded RTS") never returns;
#else

    ASSERT(StgTSO_why_blocked(CurrentTSO) == NotBlocked::I16);
    StgTSO_why_blocked(CurrentTSO) = BlockedOnDelay::I16;

#ifdef mingw32_HOST_OS

    /* could probably allocate this on the heap instead */
    ("ptr" ares) = ccall stgMallocBytes(SIZEOF_StgAsyncIOResult,
<<<<<<< HEAD
              stg_delayzh_malloc_str);
=======
                                        stg_delayzh_malloc_str);
>>>>>>> 94ab5d29
    (reqID) = ccall addDelayRequest(us_delay);
    StgAsyncIOResult_reqID(ares)   = reqID;
    StgAsyncIOResult_len(ares)     = 0;
    StgAsyncIOResult_errCode(ares) = 0;
    StgTSO_block_info(CurrentTSO)  = ares;

    /* Having all async-blocked threads reside on the blocked_queue
     * simplifies matters, so change the status to OnDoProc put the
     * delayed thread on the blocked_queue.
     */
    StgTSO_why_blocked(CurrentTSO) = BlockedOnDoProc::I16;
    APPEND_TO_BLOCKED_QUEUE(CurrentTSO);
    jump stg_block_async_void();

#else


    (target) = ccall getDelayTarget(us_delay);

    StgTSO_block_info(CurrentTSO) = target;

    /* Insert the new thread in the sleeping queue. */
    prev = NULL;
    t = W_[sleeping_queue];
while:
    if (t != END_TSO_QUEUE && StgTSO_block_info(t) < target) {
<<<<<<< HEAD
  prev = t;
  t = StgTSO__link(t);
  goto while;
=======
        prev = t;
        t = StgTSO__link(t);
        goto while;
>>>>>>> 94ab5d29
    }

    StgTSO__link(CurrentTSO) = t;
    if (prev == NULL) {
<<<<<<< HEAD
  W_[sleeping_queue] = CurrentTSO;
=======
        W_[sleeping_queue] = CurrentTSO;
>>>>>>> 94ab5d29
    } else {
        ccall setTSOLink(MyCapability() "ptr", prev "ptr", CurrentTSO);
    }
    jump stg_block_noregs();
#endif
#endif /* !THREADED_RTS */
}


#ifdef mingw32_HOST_OS
STRING(stg_asyncReadzh_malloc_str, "stg_asyncReadzh")
stg_asyncReadzh ( W_ fd, W_ is_sock, W_ len, W_ buf )
{
    W_ ares;
    CInt reqID;

#ifdef THREADED_RTS
    ccall barf("asyncRead# on threaded RTS") never returns;
#else

    ASSERT(StgTSO_why_blocked(CurrentTSO) == NotBlocked::I16);
    StgTSO_why_blocked(CurrentTSO) = BlockedOnRead::I16;

    /* could probably allocate this on the heap instead */
    ("ptr" ares) = ccall stgMallocBytes(SIZEOF_StgAsyncIOResult,
                                        stg_asyncReadzh_malloc_str);
    (reqID) = ccall addIORequest(fd, 0/*FALSE*/,is_sock,len,buf "ptr");
    StgAsyncIOResult_reqID(ares)   = reqID;
    StgAsyncIOResult_len(ares)     = 0;
    StgAsyncIOResult_errCode(ares) = 0;
    StgTSO_block_info(CurrentTSO)  = ares;
    APPEND_TO_BLOCKED_QUEUE(CurrentTSO);
    jump stg_block_async();
#endif
}

STRING(stg_asyncWritezh_malloc_str, "stg_asyncWritezh")
stg_asyncWritezh ( W_ fd, W_ is_sock, W_ len, W_ buf )
{
    W_ ares;
    CInt reqID;

#ifdef THREADED_RTS
    ccall barf("asyncWrite# on threaded RTS") never returns;
#else

    ASSERT(StgTSO_why_blocked(CurrentTSO) == NotBlocked::I16);
    StgTSO_why_blocked(CurrentTSO) = BlockedOnWrite::I16;

    ("ptr" ares) = ccall stgMallocBytes(SIZEOF_StgAsyncIOResult,
                                        stg_asyncWritezh_malloc_str);
    (reqID) = ccall addIORequest(fd, 1/*TRUE*/,is_sock,len,buf "ptr");

    StgAsyncIOResult_reqID(ares)   = reqID;
    StgAsyncIOResult_len(ares)     = 0;
    StgAsyncIOResult_errCode(ares) = 0;
    StgTSO_block_info(CurrentTSO)  = ares;
    APPEND_TO_BLOCKED_QUEUE(CurrentTSO);
    jump stg_block_async();
#endif
}

STRING(stg_asyncDoProczh_malloc_str, "stg_asyncDoProczh")
stg_asyncDoProczh ( W_ proc, W_ param )
{
    W_ ares;
    CInt reqID;

#ifdef THREADED_RTS
    ccall barf("asyncDoProc# on threaded RTS") never returns;
#else

    ASSERT(StgTSO_why_blocked(CurrentTSO) == NotBlocked::I16);
    StgTSO_why_blocked(CurrentTSO) = BlockedOnDoProc::I16;

    /* could probably allocate this on the heap instead */
    ("ptr" ares) = ccall stgMallocBytes(SIZEOF_StgAsyncIOResult,
                                        stg_asyncDoProczh_malloc_str);
    (reqID) = ccall addDoProcRequest(proc "ptr",param "ptr");
    StgAsyncIOResult_reqID(ares)   = reqID;
    StgAsyncIOResult_len(ares)     = 0;
    StgAsyncIOResult_errCode(ares) = 0;
    StgTSO_block_info(CurrentTSO) = ares;
    APPEND_TO_BLOCKED_QUEUE(CurrentTSO);
    jump stg_block_async();
#endif
}
#endif

/* -----------------------------------------------------------------------------
 * noDuplicate#
 *
 * noDuplicate# tries to ensure that none of the thunks under
 * evaluation by the current thread are also under evaluation by
 * another thread.  It relies on *both* threads doing noDuplicate#;
 * the second one will get blocked if they are duplicating some work.
 *
 * The idea is that noDuplicate# is used within unsafePerformIO to
 * ensure that the IO operation is performed at most once.
 * noDuplicate# calls threadPaused which acquires an exclusive lock on
 * all the thunks currently under evaluation by the current thread.
 *
 * Consider the following scenario.  There is a thunk A, whose
 * evaluation requires evaluating thunk B, where thunk B is an
 * unsafePerformIO.  Two threads, 1 and 2, bother enter A.  Thread 2
 * is pre-empted before it enters B, and claims A by blackholing it
 * (in threadPaused).  Thread 1 now enters B, and calls noDuplicate#.
 *
 *      thread 1                      thread 2
 *   +-----------+                 +---------------+
 *   |    -------+-----> A <-------+-------        |
 *   |  update   |   BLACKHOLE     | marked_update |
 *   +-----------+                 +---------------+
 *   |           |                 |               |
 *        ...                             ...
 *   |           |                 +---------------+
 *   +-----------+
 *   |     ------+-----> B
 *   |  update   |   BLACKHOLE
 *   +-----------+
 *
 * At this point: A is a blackhole, owned by thread 2.  noDuplicate#
 * calls threadPaused, which walks up the stack and
 *  - claims B on behalf of thread 1
 *  - then it reaches the update frame for A, which it sees is already
 *    a BLACKHOLE and is therefore owned by another thread.  Since
 *    thread 1 is duplicating work, the computation up to the update
 *    frame for A is suspended, including thunk B.
 *  - thunk B, which is an unsafePerformIO, has now been reverted to
 *    an AP_STACK which could be duplicated - BAD!
 *  - The solution is as follows: before calling threadPaused, we
 *    leave a frame on the stack (stg_noDuplicate_info) that will call
 *    noDuplicate# again if the current computation is suspended and
 *    restarted.
 *
 * See the test program in concurrent/prog003 for a way to demonstrate
 * this.  It needs to be run with +RTS -N3 or greater, and the bug
 * only manifests occasionally (once very 10 runs or so).
 * -------------------------------------------------------------------------- */

INFO_TABLE_RET(stg_noDuplicate, RET_SMALL, W_ info_ptr)
    return (/* no return values */)
{
    jump stg_noDuplicatezh();
}

stg_noDuplicatezh /* no arg list: explicit stack layout */
{
    // With a single capability there's no chance of work duplication.
    if (CInt[n_capabilities] == 1 :: CInt) {
        jump %ENTRY_CODE(Sp(0)) [];
    }

    STK_CHK(WDS(1), stg_noDuplicatezh);

    // leave noDuplicate frame in case the current
    // computation is suspended and restarted (see above).
    Sp_adj(-1);
    Sp(0) = stg_noDuplicate_info;

    SAVE_THREAD_STATE();
    ASSERT(StgTSO_what_next(CurrentTSO) == ThreadRunGHC::I16);
    ccall threadPaused (MyCapability() "ptr", CurrentTSO "ptr");

    if (StgTSO_what_next(CurrentTSO) == ThreadKilled::I16) {
        jump stg_threadFinished [];
    } else {
        LOAD_THREAD_STATE();
        ASSERT(StgTSO_what_next(CurrentTSO) == ThreadRunGHC::I16);
        // remove the stg_noDuplicate frame if it is still there.
        if (Sp(0) == stg_noDuplicate_info) {
            Sp_adj(1);
        }
        jump %ENTRY_CODE(Sp(0)) [];
    }
}

/* -----------------------------------------------------------------------------
   Misc. primitives
   -------------------------------------------------------------------------- */

stg_getApStackValzh ( P_ ap_stack, W_ offset )
{
   if (%INFO_PTR(ap_stack) == stg_AP_STACK_info) {
       return (1,StgAP_STACK_payload(ap_stack,offset));
   } else {
       return (0,ap_stack);
   }
}

// Write the cost center stack of the first argument on stderr; return
// the second.  Possibly only makes sense for already evaluated
// things?
stg_traceCcszh ( P_ obj, P_ ret )
{
    W_ ccs;

#ifdef PROFILING
    ccs = StgHeader_ccs(UNTAG(obj));
    ccall fprintCCS_stderr(ccs "ptr");
#endif

    jump stg_ap_0_fast(ret);
}

stg_getSparkzh ()
{
   W_ spark;

#ifndef THREADED_RTS
   return (0,ghczmprim_GHCziTypes_False_closure);
#else
   (spark) = ccall findSpark(MyCapability());
   if (spark != 0) {
      return (1,spark);
   } else {
      return (0,ghczmprim_GHCziTypes_False_closure);
   }
#endif
}

stg_numSparkszh ()
{
  W_ n;
#ifdef THREADED_RTS
  (n) = ccall dequeElements(Capability_sparks(MyCapability()));
#else
  n = 0;
#endif
  return (n);
}

stg_traceEventzh ( W_ msg )
{
#if defined(TRACING) || defined(DEBUG)

   ccall traceUserMsg(MyCapability() "ptr", msg "ptr");

#elif defined(DTRACE)

   W_ enabled;

   // We should go through the macro HASKELLEVENT_USER_MSG_ENABLED from
   // RtsProbes.h, but that header file includes unistd.h, which doesn't
   // work in Cmm
#if !defined(solaris2_TARGET_OS)
   (enabled) = ccall __dtrace_isenabled$HaskellEvent$user__msg$v1();
#else
   // Solaris' DTrace can't handle the
   //     __dtrace_isenabled$HaskellEvent$user__msg$v1
   // call above. This call is just for testing whether the user__msg
   // probe is enabled, and is here for just performance optimization.
   // Since preparation for the probe is not that complex I disable usage of
   // this test above for Solaris and enable the probe usage manually
   // here. Please note that this does not mean that the probe will be
   // used during the runtime! You still need to enable it by consumption
   // in your dtrace script as you do with any other probe.
   enabled = 1;
#endif
   if (enabled != 0) {
     ccall dtraceUserMsgWrapper(MyCapability() "ptr", msg "ptr");
   }

#endif
   return ();
}

// Same code as stg_traceEventzh above but a different kind of event
// Before changing this code, read the comments in the impl above
stg_traceMarkerzh ( W_ msg )
{
#if defined(TRACING) || defined(DEBUG)

   ccall traceUserMarker(MyCapability() "ptr", msg "ptr");

#elif defined(DTRACE)

   W_ enabled;

#if !defined(solaris2_TARGET_OS)
   (enabled) = ccall __dtrace_isenabled$HaskellEvent$user__marker$v1();
#else
   enabled = 1;
#endif
   if (enabled != 0) {
     ccall dtraceUserMarkerWrapper(MyCapability() "ptr", msg "ptr");
   }

#endif
   return ();
}
<|MERGE_RESOLUTION|>--- conflicted
+++ resolved
@@ -188,28 +188,16 @@
     p = arr + SIZEOF_StgMutArrPtrs;
   for:
     if (p < arr + WDS(words)) {
-<<<<<<< HEAD
-  W_[p] = init;
-  p = p + WDS(1);
-  goto for;
-=======
         W_[p] = init;
         p = p + WDS(1);
         goto for;
->>>>>>> 94ab5d29
     }
     // Initialise the mark bits with 0
   for2:
     if (p < arr + WDS(size)) {
-<<<<<<< HEAD
-  W_[p] = 0;
-  p = p + WDS(1);
-  goto for2;
-=======
         W_[p] = 0;
         p = p + WDS(1);
         goto for2;
->>>>>>> 94ab5d29
     }
 
     return (arr);
@@ -238,19 +226,11 @@
   if (StgHeader_info(arr) != stg_MUT_ARR_PTRS_FROZEN0_info) {
         SET_INFO(arr,stg_MUT_ARR_PTRS_DIRTY_info);
         recordMutable(arr);
-<<<<<<< HEAD
-  // must be done after SET_INFO, because it ASSERTs closure_MUTABLE()
-  return (arr);
-  } else {
-  SET_INFO(arr,stg_MUT_ARR_PTRS_DIRTY_info);
-  return (arr);
-=======
         // must be done after SET_INFO, because it ASSERTs closure_MUTABLE()
         return (arr);
   } else {
         SET_INFO(arr,stg_MUT_ARR_PTRS_DIRTY_info);
         return (arr);
->>>>>>> 94ab5d29
   }
 }
 
@@ -263,7 +243,7 @@
 
     p = arr + SIZEOF_StgMutArrPtrs + WDS(ind);
     (h) = ccall cas(p, old, new);
-    
+
     if (h != old) {
         // Failure, return what was there instead of 'old':
         return (1,h);
@@ -300,28 +280,16 @@
     p = arr + SIZEOF_StgMutArrPtrs;
   for:
     if (p < arr + WDS(words)) {
-<<<<<<< HEAD
-  W_[p] = arr;
-  p = p + WDS(1);
-  goto for;
-=======
         W_[p] = arr;
         p = p + WDS(1);
         goto for;
->>>>>>> 94ab5d29
     }
     // Initialise the mark bits with 0
   for2:
     if (p < arr + WDS(size)) {
-<<<<<<< HEAD
-  W_[p] = 0;
-  p = p + WDS(1);
-  goto for2;
-=======
         W_[p] = 0;
         p = p + WDS(1);
         goto for2;
->>>>>>> 94ab5d29
     }
 
     return (arr);
@@ -378,20 +346,12 @@
 
        and the return value is
 
-<<<<<<< HEAD
-   (sel_1 (f x))
-=======
          (sel_1 (f x))
->>>>>>> 94ab5d29
 
         obviously we can share (f x).
 
          z = [stg_ap_2 f x]  (max (HS + 2) MIN_UPD_SIZE)
-<<<<<<< HEAD
-   y = [stg_sel_0 z]   (max (HS + 1) MIN_UPD_SIZE)
-=======
          y = [stg_sel_0 z]   (max (HS + 1) MIN_UPD_SIZE)
->>>>>>> 94ab5d29
          r = [stg_sel_1 z]   (max (HS + 1) MIN_UPD_SIZE)
     */
 
@@ -476,13 +436,8 @@
   StgWeak_cfinalizers(w) = stg_NO_FINALIZER_closure;
 
   ACQUIRE_LOCK(sm_mutex);
-<<<<<<< HEAD
-  StgWeak_link(w) = W_[weak_ptr_list];
-  W_[weak_ptr_list]   = w;
-=======
   StgWeak_link(w) = generation_weak_ptr_list(W_[g0]);
   generation_weak_ptr_list(W_[g0]) = w;
->>>>>>> 94ab5d29
   RELEASE_LOCK(sm_mutex);
 
   IF_DEBUG(weak, ccall debugBelch(stg_weak_msg,w));
@@ -1029,11 +984,7 @@
   gcptr threadid;
 
   ("ptr" threadid) = ccall createIOThread( MyCapability() "ptr",
-<<<<<<< HEAD
-        RtsFlags_GcFlags_initialStkSize(RtsFlags),
-=======
                                 RtsFlags_GcFlags_initialStkSize(RtsFlags),
->>>>>>> 94ab5d29
                                 closure "ptr");
 
   /* start blocked if the current thread is blocked */
@@ -1057,11 +1008,7 @@
   gcptr threadid;
 
   ("ptr" threadid) = ccall createIOThread( MyCapability() "ptr",
-<<<<<<< HEAD
-        RtsFlags_GcFlags_initialStkSize(RtsFlags),
-=======
                                 RtsFlags_GcFlags_initialStkSize(RtsFlags),
->>>>>>> 94ab5d29
                                 closure "ptr");
 
   /* start blocked if the current thread is blocked */
@@ -1632,15 +1579,9 @@
 stg_isEmptyMVarzh ( P_ mvar /* :: MVar a */ )
 {
     if (StgMVar_value(mvar) == stg_END_TSO_QUEUE_closure) {
-<<<<<<< HEAD
-  return (1);
-    } else {
-  return (0);
-=======
         return (1);
     } else {
         return (0);
->>>>>>> 94ab5d29
     }
 }
 
@@ -1677,30 +1618,15 @@
 {
     W_ val, info, tso, q;
 
-<<<<<<< HEAD
-#if defined(THREADED_RTS)
-    ("ptr" info) = ccall lockClosure(mvar "ptr");
-#else
-    info = GET_INFO(mvar);
-#endif
-
-    if (info == stg_MVAR_CLEAN_info) {
-        ccall dirty_MVAR(BaseReg "ptr", mvar "ptr");
-    }
-=======
     LOCK_CLOSURE(mvar, info);
->>>>>>> 94ab5d29
 
     /* If the MVar is empty, put ourselves on its blocking queue,
      * and wait until we're woken up.
      */
     if (StgMVar_value(mvar) == stg_END_TSO_QUEUE_closure) {
-<<<<<<< HEAD
-=======
         if (info == stg_MVAR_CLEAN_info) {
             ccall dirty_MVAR(BaseReg "ptr", mvar "ptr");
         }
->>>>>>> 94ab5d29
 
         // We want to put the heap check down here in the slow path,
         // but be careful to unlock the closure before returning to
@@ -1716,19 +1642,6 @@
         StgMVarTSOQueue_link(q) = END_TSO_QUEUE;
         StgMVarTSOQueue_tso(q)  = CurrentTSO;
 
-<<<<<<< HEAD
-  if (StgMVar_head(mvar) == stg_END_TSO_QUEUE_closure) {
-      StgMVar_head(mvar) = q;
-  } else {
-            StgMVarTSOQueue_link(StgMVar_tail(mvar)) = q;
-            ccall recordClosureMutated(MyCapability() "ptr",
-                                             StgMVar_tail(mvar));
-  }
-  StgTSO__link(CurrentTSO)       = q;
-  StgTSO_block_info(CurrentTSO)  = mvar;
-  StgTSO_why_blocked(CurrentTSO) = BlockedOnMVar::I16;
-  StgMVar_tail(mvar)             = q;
-=======
         if (StgMVar_head(mvar) == stg_END_TSO_QUEUE_closure) {
             StgMVar_head(mvar) = q;
         } else {
@@ -1740,7 +1653,6 @@
         StgTSO_block_info(CurrentTSO)  = mvar;
         StgTSO_why_blocked(CurrentTSO) = BlockedOnMVar::I16;
         StgMVar_tail(mvar)             = q;
->>>>>>> 94ab5d29
 
         jump stg_block_takemvar(mvar);
     }
@@ -1763,10 +1675,6 @@
         q = StgInd_indirectee(q);
         goto loop;
     }
-<<<<<<< HEAD
-    // There are putMVar(s) waiting... wake up the first thread on the queue
-
-=======
 
     // There are putMVar(s) waiting... wake up the first thread on the queue
 
@@ -1774,7 +1682,6 @@
         ccall dirty_MVAR(BaseReg "ptr", mvar "ptr");
     }
 
->>>>>>> 94ab5d29
     tso = StgMVarTSOQueue_tso(q);
     StgMVar_head(mvar) = StgMVarTSOQueue_link(q);
     if (StgMVar_head(mvar) == stg_END_TSO_QUEUE_closure) {
@@ -1804,40 +1711,17 @@
 {
     W_ val, info, tso, q;
 
-<<<<<<< HEAD
-#if defined(THREADED_RTS)
-    ("ptr" info) = ccall lockClosure(mvar "ptr");
-#else
-    info = GET_INFO(mvar);
-#endif
-
-    /* If the MVar is empty, put ourselves on its blocking queue,
-     * and wait until we're woken up.
-     */
-=======
     LOCK_CLOSURE(mvar, info);
 
     /* If the MVar is empty, return 0. */
->>>>>>> 94ab5d29
     if (StgMVar_value(mvar) == stg_END_TSO_QUEUE_closure) {
 #if defined(THREADED_RTS)
         unlockClosure(mvar, info);
 #endif
-<<<<<<< HEAD
-  /* HACK: we need a pointer to pass back,
-   * so we abuse NO_FINALIZER_closure
-   */
-  return (0, stg_NO_FINALIZER_closure);
-    }
-
-    if (info == stg_MVAR_CLEAN_info) {
-        ccall dirty_MVAR(BaseReg "ptr", mvar "ptr");
-=======
         /* HACK: we need a pointer to pass back,
          * so we abuse NO_FINALIZER_closure
          */
         return (0, stg_NO_FINALIZER_closure);
->>>>>>> 94ab5d29
     }
 
     /* we got the value... */
@@ -1860,13 +1744,10 @@
 
     // There are putMVar(s) waiting... wake up the first thread on the queue
 
-<<<<<<< HEAD
-=======
     if (info == stg_MVAR_CLEAN_info) {
         ccall dirty_MVAR(BaseReg "ptr", mvar "ptr");
     }
 
->>>>>>> 94ab5d29
     tso = StgMVarTSOQueue_tso(q);
     StgMVar_head(mvar) = StgMVarTSOQueue_link(q);
     if (StgMVar_head(mvar) == stg_END_TSO_QUEUE_closure) {
@@ -1919,19 +1800,6 @@
         StgMVarTSOQueue_link(q) = END_TSO_QUEUE;
         StgMVarTSOQueue_tso(q)  = CurrentTSO;
 
-<<<<<<< HEAD
-  if (StgMVar_head(mvar) == stg_END_TSO_QUEUE_closure) {
-      StgMVar_head(mvar) = q;
-  } else {
-            StgMVarTSOQueue_link(StgMVar_tail(mvar)) = q;
-            ccall recordClosureMutated(MyCapability() "ptr",
-                                             StgMVar_tail(mvar));
-  }
-  StgTSO__link(CurrentTSO)       = q;
-  StgTSO_block_info(CurrentTSO)  = mvar;
-  StgTSO_why_blocked(CurrentTSO) = BlockedOnMVar::I16;
-  StgMVar_tail(mvar)             = q;
-=======
         if (StgMVar_head(mvar) == stg_END_TSO_QUEUE_closure) {
             StgMVar_head(mvar) = q;
         } else {
@@ -1943,7 +1811,6 @@
         StgTSO_block_info(CurrentTSO)  = mvar;
         StgTSO_why_blocked(CurrentTSO) = BlockedOnMVar::I16;
         StgMVar_tail(mvar)             = q;
->>>>>>> 94ab5d29
 
         jump stg_block_putmvar(mvar,val);
     }
@@ -1951,18 +1818,12 @@
     q = StgMVar_head(mvar);
 loop:
     if (q == stg_END_TSO_QUEUE_closure) {
-<<<<<<< HEAD
-  /* No further takes, the MVar is now full. */
-  StgMVar_value(mvar) = val;
-      unlockClosure(mvar, stg_MVAR_DIRTY_info);
-=======
         /* No further takes, the MVar is now full. */
         if (info == stg_MVAR_CLEAN_info) {
             ccall dirty_MVAR(BaseReg "ptr", mvar "ptr");
         }
         StgMVar_value(mvar) = val;
         unlockClosure(mvar, stg_MVAR_DIRTY_info);
->>>>>>> 94ab5d29
         return ();
     }
     if (StgHeader_info(q) == stg_IND_info ||
@@ -1971,11 +1832,7 @@
         goto loop;
     }
 
-<<<<<<< HEAD
-    // There are takeMVar(s) waiting: wake up the first one
-=======
     // There are readMVar/takeMVar(s) waiting: wake up the first one
->>>>>>> 94ab5d29
 
     tso = StgMVarTSOQueue_tso(q);
     StgMVar_head(mvar) = StgMVarTSOQueue_link(q);
@@ -2026,29 +1883,14 @@
 
     if (StgMVar_value(mvar) != stg_END_TSO_QUEUE_closure) {
 #if defined(THREADED_RTS)
-<<<<<<< HEAD
-      unlockClosure(mvar, info);
-#endif
-  return (0);
-    }
-
-    if (info == stg_MVAR_CLEAN_info) {
-        ccall dirty_MVAR(BaseReg "ptr", mvar "ptr");
-=======
         unlockClosure(mvar, info);
 #endif
         return (0);
->>>>>>> 94ab5d29
     }
 
     q = StgMVar_head(mvar);
 loop:
     if (q == stg_END_TSO_QUEUE_closure) {
-<<<<<<< HEAD
-  /* No further takes, the MVar is now full. */
-  StgMVar_value(mvar) = val;
-      unlockClosure(mvar, stg_MVAR_DIRTY_info);
-=======
         /* No further takes, the MVar is now full. */
         if (info == stg_MVAR_CLEAN_info) {
             ccall dirty_MVAR(BaseReg "ptr", mvar "ptr");
@@ -2056,7 +1898,6 @@
 
         StgMVar_value(mvar) = val;
         unlockClosure(mvar, stg_MVAR_DIRTY_info);
->>>>>>> 94ab5d29
         return (1);
     }
     if (StgHeader_info(q) == stg_IND_info ||
@@ -2239,15 +2080,9 @@
     i = 0;
 for:
     if (i < BYTE_ARR_WDS(bitmap_arr)) {
-<<<<<<< HEAD
-  StgBCO_bitmap(bco,i) = StgArrWords_payload(bitmap_arr,i);
-  i = i + 1;
-  goto for;
-=======
         StgBCO_bitmap(bco,i) = StgArrWords_payload(bitmap_arr,i);
         i = i + 1;
         goto for;
->>>>>>> 94ab5d29
     }
 
     return (bco);
@@ -2325,15 +2160,9 @@
     p = 0;
 for:
     if(p < ptrs) {
-<<<<<<< HEAD
-       W_[ptrs_arr + SIZEOF_StgMutArrPtrs + WDS(p)] = StgClosure_payload(clos,p);
-   p = p + 1;
-   goto for;
-=======
          W_[ptrs_arr + SIZEOF_StgMutArrPtrs + WDS(p)] = StgClosure_payload(clos,p);
          p = p + 1;
          goto for;
->>>>>>> 94ab5d29
     }
     /* We can leave the card table uninitialised, since the array is
        allocated in the nursery.  The GC will fill it in if/when the array
@@ -2344,15 +2173,9 @@
     p = 0;
 for2:
     if(p < nptrs) {
-<<<<<<< HEAD
-       W_[BYTE_ARR_CTS(nptrs_arr) + WDS(p)] = StgClosure_payload(clos, p+ptrs);
-       p = p + 1;
-   goto for2;
-=======
          W_[BYTE_ARR_CTS(nptrs_arr) + WDS(p)] = StgClosure_payload(clos, p+ptrs);
          p = p + 1;
          goto for2;
->>>>>>> 94ab5d29
     }
     return (info, ptrs_arr, nptrs_arr);
 }
@@ -2364,15 +2187,6 @@
 /* Add a thread to the end of the blocked queue. (C-- version of the C
  * macro in Schedule.h).
  */
-<<<<<<< HEAD
-#define APPEND_TO_BLOCKED_QUEUE(tso)      \
-    ASSERT(StgTSO__link(tso) == END_TSO_QUEUE);   \
-    if (W_[blocked_queue_hd] == END_TSO_QUEUE) {  \
-      W_[blocked_queue_hd] = tso;     \
-    } else {            \
-      ccall setTSOLink(MyCapability() "ptr", W_[blocked_queue_tl] "ptr", tso); \
-    }             \
-=======
 #define APPEND_TO_BLOCKED_QUEUE(tso)                    \
     ASSERT(StgTSO__link(tso) == END_TSO_QUEUE);         \
     if (W_[blocked_queue_hd] == END_TSO_QUEUE) {        \
@@ -2380,7 +2194,6 @@
     } else {                                            \
       ccall setTSOLink(MyCapability() "ptr", W_[blocked_queue_tl] "ptr", tso); \
     }                                                   \
->>>>>>> 94ab5d29
     W_[blocked_queue_tl] = tso;
 
 stg_waitReadzh ( W_ fd )
@@ -2437,11 +2250,7 @@
 
     /* could probably allocate this on the heap instead */
     ("ptr" ares) = ccall stgMallocBytes(SIZEOF_StgAsyncIOResult,
-<<<<<<< HEAD
-              stg_delayzh_malloc_str);
-=======
                                         stg_delayzh_malloc_str);
->>>>>>> 94ab5d29
     (reqID) = ccall addDelayRequest(us_delay);
     StgAsyncIOResult_reqID(ares)   = reqID;
     StgAsyncIOResult_len(ares)     = 0;
@@ -2468,24 +2277,14 @@
     t = W_[sleeping_queue];
 while:
     if (t != END_TSO_QUEUE && StgTSO_block_info(t) < target) {
-<<<<<<< HEAD
-  prev = t;
-  t = StgTSO__link(t);
-  goto while;
-=======
         prev = t;
         t = StgTSO__link(t);
         goto while;
->>>>>>> 94ab5d29
     }
 
     StgTSO__link(CurrentTSO) = t;
     if (prev == NULL) {
-<<<<<<< HEAD
-  W_[sleeping_queue] = CurrentTSO;
-=======
         W_[sleeping_queue] = CurrentTSO;
->>>>>>> 94ab5d29
     } else {
         ccall setTSOLink(MyCapability() "ptr", prev "ptr", CurrentTSO);
     }
