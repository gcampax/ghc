--- conflicted
+++ resolved
@@ -876,13 +876,8 @@
   -- Nastiest case: attempt to unify an untouchable variable
   | (implic:_) <- cec_encl ctxt   -- Get the innermost context
   , Implic { ic_env = env, ic_given = given, ic_info = skol_info } <- implic
-<<<<<<< HEAD
   = do { let msg = misMatchMsg oriented eq_rel ty1 ty2
-             untch_extra
-=======
-  = do { let msg = misMatchMsg oriented ty1 ty2
              tclvl_extra
->>>>>>> 26a3d0fe
                 = nest 2 $
                   sep [ quotes (ppr tv1) <+> ptext (sLit "is untouchable")
                       , nest 2 $ ptext (sLit "inside the constraints") <+> pprEvVarTheta given
