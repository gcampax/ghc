TYPE SIGNATURES
  emptyL :: forall a. ListColl a
  test2 ::
<<<<<<< HEAD
    forall c t t1. (Elem c ~ (t, t1), Coll c, Num t1, Num t) => c -> c
=======
    forall c t t1. (Num t, Num t1, Coll c, Elem c ~ (t, t1)) => c -> c
>>>>>>> c4eb0176
TYPE CONSTRUCTORS
  class Coll c where
    type family Elem c :: * open
    empty :: c
    insert :: Elem c -> c -> c
  data ListColl a = L [a]
    Promotable
COERCION AXIOMS
  axiom Foo.TFCo:R:ElemListColl :: Elem (ListColl a) = a
INSTANCES
  instance Coll (ListColl a) -- Defined at T3017.hs:12:11
FAMILY INSTANCES
  type Elem (ListColl a)
Dependent modules: []
Dependent packages: [base-4.8.0.0, ghc-prim-0.3.1.0,
                     integer-gmp-0.5.1.0]<|MERGE_RESOLUTION|>--- conflicted
+++ resolved
@@ -1,11 +1,7 @@
 TYPE SIGNATURES
   emptyL :: forall a. ListColl a
   test2 ::
-<<<<<<< HEAD
-    forall c t t1. (Elem c ~ (t, t1), Coll c, Num t1, Num t) => c -> c
-=======
     forall c t t1. (Num t, Num t1, Coll c, Elem c ~ (t, t1)) => c -> c
->>>>>>> c4eb0176
 TYPE CONSTRUCTORS
   class Coll c where
     type family Elem c :: * open
